# FraiseQL Examples Hub

Welcome to the FraiseQL examples collection! This directory contains 20+ comprehensive example applications demonstrating FraiseQL's capabilities across different domains and use cases.

## 🚀 Quick Start

**New to FraiseQL? Start here:**
- **[📚 Examples Index](INDEX.md)** - Complete organized catalog of all examples
- **[🎯 Learning Paths](LEARNING_PATHS.md)** - Structured progression from beginner to expert
- **[`todo_quickstart.py`](todo_quickstart.py)** - 5-minute introduction to basic GraphQL API

## 📖 Navigation

| Document | Purpose | Best For |
|----------|---------|----------|
| **[INDEX.md](INDEX.md)** | Complete catalog by difficulty and use case | Finding specific examples |
| **[LEARNING_PATHS.md](LEARNING_PATHS.md)** | Structured learning progression | Following guided paths |
| **[This README](README.md)** | Overview and legacy content | Understanding scope |

## 🎯 Popular Starting Points

### 🟢 Beginner Friendly
- **[`todo_quickstart.py`](todo_quickstart.py)** - Simple todo app (5 min)
- **[`blog_api/`](blog_api/)** - Content management with enterprise patterns (15 min)
- **[`health_check_example.py`](health_check_example.py)** - Basic endpoints (5 min)

### 🏢 Production Ready
- **[`enterprise_patterns/`](enterprise_patterns/)** - All enterprise patterns (45 min)
- **[`ecommerce/`](ecommerce/)** - Complete e-commerce platform (30 min)
- **[`saas-starter/`](saas-starter/)** - Multi-tenant SaaS foundation (50 min)

## 🏗️ Example Categories

### By Difficulty
- **🟢 Beginner** (4 examples) - Learn FraiseQL fundamentals
- **🟡 Intermediate** (8 examples) - Build real-world applications
- **🟠 Advanced** (6 examples) - Enterprise-grade patterns
- **🔴 Specialized** (4 examples) - Domain-specific solutions

### By Use Case
- **🛍️ E-commerce & Business** - Online stores, analytics, admin panels
- **📝 Content Management** - Blogs, CMS, document systems
- **🔐 Authentication & Security** - Auth patterns, token management
- **⚡ Performance & Caching** - Optimization, APQ, query routing
- **🏢 Enterprise Patterns** - Compliance, multi-tenancy, audit trails

See **[INDEX.md](INDEX.md)** for the complete organized catalog.

## 🏢 Enterprise Patterns (`enterprise_patterns/`)

**The definitive reference for production-ready enterprise applications.**

Complete showcase of all FraiseQL enterprise patterns including mutation results, audit trails, multi-layer validation, and compliance features.

**⏱️ Time: 45 min** | **🏷️ Difficulty: Advanced** | **🎯 Use Case: Enterprise**

See **[INDEX.md](INDEX.md)** for setup instructions and related examples.

## 🏪 E-commerce (`ecommerce/`)

Complete e-commerce platform with product catalog, shopping cart, orders, reviews, and search.

**⏱️ Time: 30 min** | **🏷️ Difficulty: Intermediate** | **🎯 Use Case: E-commerce**

See **[INDEX.md](INDEX.md)** for setup instructions and related examples.

## 💬 Real-time Chat (`real_time_chat/`)

WebSocket-based messaging with presence tracking, typing indicators, and real-time features.

**⏱️ Time: 45 min** | **🏷️ Difficulty: Advanced** | **🎯 Use Case: Real-time**

## 📊 Analytics Dashboard (`analytics_dashboard/`)

Business intelligence platform with time-series analytics and performance monitoring.

**⏱️ Time: 40 min** | **🏷️ Difficulty: Advanced** | **🎯 Use Case: Analytics**

## 📝 Blog API (`blog_api/`)

Content management with enterprise patterns, authentication, and audit trails.

**⏱️ Time: 15 min** | **🏷️ Difficulty: Beginner** | **🎯 Use Case: Content Management**

See **[INDEX.md](INDEX.md)** for complete details and setup instructions.

## 📈 Performance & Architecture

**Performance benchmarks and architecture overview available in:**
- **[Performance Guide](../docs/performance/)** - Detailed benchmarks and optimization
- **[Architecture Docs](../docs/architecture/)** - CQRS patterns and type system
- **[Core Concepts](../docs/core/)** - Database-first design principles

## 🚀 Getting Started

### Prerequisites
- Python 3.13+
- PostgreSQL 14+
- Docker & Docker Compose (optional)

### Installation
```bash
# Clone the repository
git clone https://github.com/your-org/fraiseql.git
cd fraiseql/examples

# Choose an example
cd ecommerce_api

# Install dependencies
pip install -r requirements.txt

# Set up database
createdb ecommerce
psql -d ecommerce -f db/migrations/001_initial_schema.sql

# Run the application
uvicorn app:app --reload
```

## 🛠️ Development & Testing

**Tools and best practices:**
- **[Development Tools](../docs/development/)** - GraphQL playground, database tools, testing
- **[Best Practices](../docs/core/)** - Database design, API design, security, performance
- **[Debugging Guide](../docs/production/)** - Monitoring, query analysis, troubleshooting

## 🤝 Contributing Examples

**Adding new examples:**
- Follow the structure in [`_TEMPLATE_README.md`](_TEMPLATE_README.md)
- Include comprehensive documentation and tests
- Update [INDEX.md](INDEX.md) with new examples

<<<<<<< HEAD
### Pattern Migration Path

1. **Start Simple** - Use basic resolver functions
2. **Add Structure** - Implement mutation result pattern
3. **Add Reliability** - Include NOOP handling
4. **Add Compliance** - Implement audit trails
5. **Add Scale** - Use app/core function split

See [`pattern_comparison.md`](pattern_comparison.md) for detailed comparison.

## 📚 Learning Path

### 1. **Start with Blog API**
   - Basic FraiseQL concepts with enterprise patterns
   - Mutation result pattern introduction
   - Simple audit trail implementation

### 2. **Explore E-commerce API**
   - Complex validation patterns
   - Cross-entity business rules
   - Advanced error handling

### 3. **Master Enterprise Patterns**
   - Complete audit trail system
   - Multi-layer validation
   - Production-ready patterns

### 4. **Add Real-time Features**
   - WebSocket integration
   - Real-time subscriptions
   - Event-driven architecture

## 🔧 Development Tools

### GraphQL Playground
Each example includes GraphQL Playground at `/graphql` for:
- Interactive query testing
- Schema exploration
- Mutation testing
- Real-time subscriptions

### Database Tools
- **pgAdmin**: Database administration
- **DataGrip**: SQL IDE with advanced features
- **Postico**: macOS PostgreSQL client

### Testing
```bash
# Run tests for an example
cd ecommerce_api
pytest tests/

# Load testing
locust -f tests/load_test.py
```

## 🎯 Best Practices Demonstrated

### 1. **Database Design**
- Proper indexing strategies
- Materialized views for performance
- Partitioning for large datasets
- Foreign key constraints

### 2. **GraphQL API Design**
- Intuitive schema structure
- Efficient query patterns
- Proper error handling
- Input validation

### 3. **Security**
- SQL injection prevention
- Authentication and authorization
- Rate limiting
- Input sanitization

### 4. **Performance**
- Query optimization
- Connection pooling
- Caching strategies
- Monitoring and alerts

## 🔍 Debugging & Monitoring

### Query Analysis
```sql
-- Enable query logging
SET log_statement = 'all';

-- Analyze query performance
EXPLAIN (ANALYZE, BUFFERS) SELECT * FROM product_search;

-- Monitor active queries
SELECT * FROM pg_stat_activity;
```

### Application Monitoring
- Prometheus metrics
- Grafana dashboards
- Error tracking with Sentry
- Performance monitoring

## 🌟 Advanced Features

### Nested Array Filtering (`nested_array_filtering.py`) **NEW**
**Complete demonstration of sophisticated nested array filtering with logical operators**

A comprehensive example showcasing the clean registration-based approach for nested array where filtering:
- **Clean API**: No verbose field definitions with `@auto_nested_array_filters`
- **Complete Logical Operators**: Full AND/OR/NOT support with unlimited nesting depth
- **All Field Operators**: equals, contains, gte, isnull, and more
- **Performance Optimized**: Client-side filtering with efficient evaluation
- **5 Practical Examples**: From simple implicit AND to complex nested logic

**Quick Start:**
```bash
python examples/nested_array_filtering.py
```

**Example Query Patterns:**
```graphql
# Complex nested logic
printServers(where: {
  AND: [
    { operatingSystem: { in: ["Linux", "Windows"] } }
    { OR: [
        { nTotalAllocations: { gte: 100 } }
        { hostname: { contains: "critical" } }
      ]
    }
    { NOT: { ipAddress: { isnull: true } } }
  ]
})
```

> 📖 **[Complete Guide](../docs/nested-array-filtering.md)** | Features all registration approaches, operator reference, and advanced usage patterns.

### Custom Scalars
```python
from fraiseql import scalar

@scalar
class DateTime:
    serialize = lambda v: v.isoformat()
    parse_value = lambda v: datetime.fromisoformat(v)
```

### Custom Directives
```python
from fraiseql import directive

@directive
def deprecated(reason: str):
    # Custom deprecation logic
    pass
```

### Middleware
```python
from fraiseql import middleware

@middleware
async def auth_middleware(resolve, root, info, **args):
    # Authentication logic
    return await resolve(root, info, **args)
```
=======
## 📖 Documentation Links
>>>>>>> b072485b

- **[Main Documentation](../docs/)** - Complete FraiseQL reference
- **[Quick Start](../docs/quickstart.md)** - Getting started guide
- **[Core Concepts](../docs/core/)** - Fundamental patterns
- **[Performance Guide](../docs/performance/)** - Optimization techniques
- **[Production Deployment](../docs/production/)** - Production setup

## 🆘 Support

- **Issues**: [GitHub Issues](../../issues)
- **Discussions**: [GitHub Discussions](../../discussions)
- **Discord**: [FraiseQL Community](https://discord.gg/fraiseql)

---

*This examples hub provides organized access to 20+ FraiseQL examples. Use [INDEX.md](INDEX.md) to find specific examples or [LEARNING_PATHS.md](LEARNING_PATHS.md) for structured learning progression.*<|MERGE_RESOLUTION|>--- conflicted
+++ resolved
@@ -132,176 +132,7 @@
 - Include comprehensive documentation and tests
 - Update [INDEX.md](INDEX.md) with new examples
 
-<<<<<<< HEAD
-### Pattern Migration Path
-
-1. **Start Simple** - Use basic resolver functions
-2. **Add Structure** - Implement mutation result pattern
-3. **Add Reliability** - Include NOOP handling
-4. **Add Compliance** - Implement audit trails
-5. **Add Scale** - Use app/core function split
-
-See [`pattern_comparison.md`](pattern_comparison.md) for detailed comparison.
-
-## 📚 Learning Path
-
-### 1. **Start with Blog API**
-   - Basic FraiseQL concepts with enterprise patterns
-   - Mutation result pattern introduction
-   - Simple audit trail implementation
-
-### 2. **Explore E-commerce API**
-   - Complex validation patterns
-   - Cross-entity business rules
-   - Advanced error handling
-
-### 3. **Master Enterprise Patterns**
-   - Complete audit trail system
-   - Multi-layer validation
-   - Production-ready patterns
-
-### 4. **Add Real-time Features**
-   - WebSocket integration
-   - Real-time subscriptions
-   - Event-driven architecture
-
-## 🔧 Development Tools
-
-### GraphQL Playground
-Each example includes GraphQL Playground at `/graphql` for:
-- Interactive query testing
-- Schema exploration
-- Mutation testing
-- Real-time subscriptions
-
-### Database Tools
-- **pgAdmin**: Database administration
-- **DataGrip**: SQL IDE with advanced features
-- **Postico**: macOS PostgreSQL client
-
-### Testing
-```bash
-# Run tests for an example
-cd ecommerce_api
-pytest tests/
-
-# Load testing
-locust -f tests/load_test.py
-```
-
-## 🎯 Best Practices Demonstrated
-
-### 1. **Database Design**
-- Proper indexing strategies
-- Materialized views for performance
-- Partitioning for large datasets
-- Foreign key constraints
-
-### 2. **GraphQL API Design**
-- Intuitive schema structure
-- Efficient query patterns
-- Proper error handling
-- Input validation
-
-### 3. **Security**
-- SQL injection prevention
-- Authentication and authorization
-- Rate limiting
-- Input sanitization
-
-### 4. **Performance**
-- Query optimization
-- Connection pooling
-- Caching strategies
-- Monitoring and alerts
-
-## 🔍 Debugging & Monitoring
-
-### Query Analysis
-```sql
--- Enable query logging
-SET log_statement = 'all';
-
--- Analyze query performance
-EXPLAIN (ANALYZE, BUFFERS) SELECT * FROM product_search;
-
--- Monitor active queries
-SELECT * FROM pg_stat_activity;
-```
-
-### Application Monitoring
-- Prometheus metrics
-- Grafana dashboards
-- Error tracking with Sentry
-- Performance monitoring
-
-## 🌟 Advanced Features
-
-### Nested Array Filtering (`nested_array_filtering.py`) **NEW**
-**Complete demonstration of sophisticated nested array filtering with logical operators**
-
-A comprehensive example showcasing the clean registration-based approach for nested array where filtering:
-- **Clean API**: No verbose field definitions with `@auto_nested_array_filters`
-- **Complete Logical Operators**: Full AND/OR/NOT support with unlimited nesting depth
-- **All Field Operators**: equals, contains, gte, isnull, and more
-- **Performance Optimized**: Client-side filtering with efficient evaluation
-- **5 Practical Examples**: From simple implicit AND to complex nested logic
-
-**Quick Start:**
-```bash
-python examples/nested_array_filtering.py
-```
-
-**Example Query Patterns:**
-```graphql
-# Complex nested logic
-printServers(where: {
-  AND: [
-    { operatingSystem: { in: ["Linux", "Windows"] } }
-    { OR: [
-        { nTotalAllocations: { gte: 100 } }
-        { hostname: { contains: "critical" } }
-      ]
-    }
-    { NOT: { ipAddress: { isnull: true } } }
-  ]
-})
-```
-
-> 📖 **[Complete Guide](../docs/nested-array-filtering.md)** | Features all registration approaches, operator reference, and advanced usage patterns.
-
-### Custom Scalars
-```python
-from fraiseql import scalar
-
-@scalar
-class DateTime:
-    serialize = lambda v: v.isoformat()
-    parse_value = lambda v: datetime.fromisoformat(v)
-```
-
-### Custom Directives
-```python
-from fraiseql import directive
-
-@directive
-def deprecated(reason: str):
-    # Custom deprecation logic
-    pass
-```
-
-### Middleware
-```python
-from fraiseql import middleware
-
-@middleware
-async def auth_middleware(resolve, root, info, **args):
-    # Authentication logic
-    return await resolve(root, info, **args)
-```
-=======
 ## 📖 Documentation Links
->>>>>>> b072485b
 
 - **[Main Documentation](../docs/)** - Complete FraiseQL reference
 - **[Quick Start](../docs/quickstart.md)** - Getting started guide
