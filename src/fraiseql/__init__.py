--- conflicted
+++ resolved
@@ -73,11 +73,7 @@
     Auth0Config = None
     Auth0Provider = None
 
-<<<<<<< HEAD
-__version__ = "0.7.2"
-=======
 __version__ = "0.7.3"
->>>>>>> ffc0ff54
 
 __all__ = [
     "ALWAYS_DATA_CONFIG",
