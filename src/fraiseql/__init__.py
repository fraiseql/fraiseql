--- conflicted
+++ resolved
@@ -73,11 +73,7 @@
     Auth0Config = None
     Auth0Provider = None
 
-<<<<<<< HEAD
-__version__ = "0.11.2"
-=======
 __version__ = "0.11.4"
->>>>>>> 317abf7c
 
 __all__ = [
     "ALWAYS_DATA_CONFIG",
