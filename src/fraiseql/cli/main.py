--- conflicted
+++ resolved
@@ -10,11 +10,7 @@
 
 
 @click.group()
-<<<<<<< HEAD
-@click.version_option(version="0.7.11", prog_name="fraiseql")
-=======
 @click.version_option(version=__version__, prog_name="fraiseql")
->>>>>>> b072485b
 def cli() -> None:
     """FraiseQL - Production-ready GraphQL API framework for PostgreSQL.
 
