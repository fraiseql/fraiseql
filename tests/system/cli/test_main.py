import pytest

"""Tests for the main CLI entry point."""

from unittest.mock import patch

from fraiseql.cli.main import cli, main


@pytest.mark.unit
class TestCLIMain:
    """Test the main CLI functionality."""

    def test_cli_version(self, cli_runner) -> None:
        """Test --version flag shows version."""
        result = cli_runner.invoke(cli, ["--version"])

        assert result.exit_code == 0
<<<<<<< HEAD
        assert "fraiseql, version" in result.output
        # Verify version format matches expected pattern (semantic versioning)
        import re
        version_pattern = r"fraiseql, version \d+\.\d+\.\d+"
        assert re.search(version_pattern, result.output)
=======
        assert "fraiseql, version 0.7.11" in result.output
>>>>>>> 3ba55a01

    def test_cli_help(self, cli_runner) -> None:
        """Test --help shows help text."""
        result = cli_runner.invoke(cli, ["--help"])

        assert result.exit_code == 0
        assert "FraiseQL - Production-ready GraphQL API framework for PostgreSQL" in result.output
        assert "Commands:" in result.output
        assert "init" in result.output
        assert "dev" in result.output
        assert "generate" in result.output
        assert "check" in result.output

    def test_cli_no_command(self, cli_runner) -> None:
        """Test CLI without command shows help."""
        result = cli_runner.invoke(cli, [])

        # Click returns exit code 2 when no command is provided
        assert result.exit_code == 2
        assert "Usage:" in result.output

    def test_cli_invalid_command(self, cli_runner) -> None:
        """Test invalid command shows error."""
        result = cli_runner.invoke(cli, ["invalid-command"])

        assert result.exit_code != 0
        assert "Error: No such command 'invalid-command'" in result.output

    def test_main_function_handles_exceptions(self) -> None:
        """Test main() function handles exceptions properly."""
        with (
            patch("fraiseql.cli.main.cli", side_effect=Exception("Test error")),
            patch("sys.exit") as mock_exit,
            patch("click.echo") as mock_echo,
        ):
            main()

            mock_echo.assert_called_with("Error: Test error", err=True)
            mock_exit.assert_called_with(1)

    def test_command_groups(self, cli_runner) -> None:
        """Test command groups have proper help."""
        # Test generate group
        result = cli_runner.invoke(cli, ["generate", "--help"])
        assert result.exit_code == 0
        assert "Generate code from your FraiseQL schema" in result.output
        assert "schema" in result.output
        assert "migration" in result.output
        assert "crud" in result.output<|MERGE_RESOLUTION|>--- conflicted
+++ resolved
@@ -16,15 +16,12 @@
         result = cli_runner.invoke(cli, ["--version"])
 
         assert result.exit_code == 0
-<<<<<<< HEAD
         assert "fraiseql, version" in result.output
         # Verify version format matches expected pattern (semantic versioning)
         import re
+
         version_pattern = r"fraiseql, version \d+\.\d+\.\d+"
         assert re.search(version_pattern, result.output)
-=======
-        assert "fraiseql, version 0.7.11" in result.output
->>>>>>> 3ba55a01
 
     def test_cli_help(self, cli_runner) -> None:
         """Test --help shows help text."""
