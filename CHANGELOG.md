--- conflicted
+++ resolved
@@ -9,21 +9,6 @@
 
 ## [0.11.1] - 2025-10-12
 
-<<<<<<< HEAD
-### ✨ New Features
-
-**SQL Logging Support**: Added comprehensive SQL logging capabilities via the new `database_echo` configuration parameter.
-
-- **Configuration**: Enable SQL logging with `FraiseQLConfig(database_echo=True)`
-- **FastAPI Integration**: Automatic SQL logging setup when using `create_fraiseql_app()`
-- **Development Tool**: Perfect for debugging queries and performance optimization
-- **Production Safe**: Disabled by default, only enable in development environments
-
-### 📚 Documentation Updates
-
-- Updated `docs/reference/config.md` with `database_echo` parameter documentation
-- Fixed version references in `SQL_LOGGING.md`
-=======
 ### ✨ **New Features**
 
 **SQL Logging Support**: Added integrated SQL query logging functionality via the `database_echo` configuration parameter.
@@ -37,7 +22,6 @@
 
 - Added comprehensive SQL logging guide (`SQL_LOGGING.md`)
 - Updated configuration documentation with `database_echo` parameter details
->>>>>>> a55d666c
 
 ## [0.11.0] - 2025-10-12
 
