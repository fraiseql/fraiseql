version = 1
revision = 3
requires-python = ">=3.13"

[[package]]
name = "aiosqlite"
version = "0.21.0"
source = { registry = "https://pypi.org/simple" }
dependencies = [
    { name = "typing-extensions" },
]
sdist = { url = "https://files.pythonhosted.org/packages/13/7d/8bca2bf9a247c2c5dfeec1d7a5f40db6518f88d314b8bca9da29670d2671/aiosqlite-0.21.0.tar.gz", hash = "sha256:131bb8056daa3bc875608c631c678cda73922a2d4ba8aec373b19f18c17e7aa3", size = 13454, upload-time = "2025-02-03T07:30:16.235Z" }
wheels = [
    { url = "https://files.pythonhosted.org/packages/f5/10/6c25ed6de94c49f88a91fa5018cb4c0f3625f31d5be9f771ebe5cc7cd506/aiosqlite-0.21.0-py3-none-any.whl", hash = "sha256:2549cf4057f95f53dcba16f2b64e8e2791d7e1adedb13197dd8ed77bb226d7d0", size = 15792, upload-time = "2025-02-03T07:30:13.6Z" },
]

[[package]]
name = "annotated-types"
version = "0.7.0"
source = { registry = "https://pypi.org/simple" }
sdist = { url = "https://files.pythonhosted.org/packages/ee/67/531ea369ba64dcff5ec9c3402f9f51bf748cec26dde048a2f973a4eea7f5/annotated_types-0.7.0.tar.gz", hash = "sha256:aff07c09a53a08bc8cfccb9c85b05f1aa9a2a6f23728d790723543408344ce89", size = 16081, upload-time = "2024-05-20T21:33:25.928Z" }
wheels = [
    { url = "https://files.pythonhosted.org/packages/78/b6/6307fbef88d9b5ee7421e68d78a9f162e0da4900bc5f5793f6d3d0e34fb8/annotated_types-0.7.0-py3-none-any.whl", hash = "sha256:1f02e8b43a8fbbc3f3e0d4f0f4bfc8131bcb4eebe8849b8e5c773f3a1c582a53", size = 13643, upload-time = "2024-05-20T21:33:24.1Z" },
]

[[package]]
name = "anyio"
version = "4.9.0"
source = { registry = "https://pypi.org/simple" }
dependencies = [
    { name = "idna" },
    { name = "sniffio" },
]
sdist = { url = "https://files.pythonhosted.org/packages/95/7d/4c1bd541d4dffa1b52bd83fb8527089e097a106fc90b467a7313b105f840/anyio-4.9.0.tar.gz", hash = "sha256:673c0c244e15788651a4ff38710fea9675823028a6f08a5eda409e0c9840a028", size = 190949, upload-time = "2025-03-17T00:02:54.77Z" }
wheels = [
    { url = "https://files.pythonhosted.org/packages/a1/ee/48ca1a7c89ffec8b6a0c5d02b89c305671d5ffd8d3c94acf8b8c408575bb/anyio-4.9.0-py3-none-any.whl", hash = "sha256:9f76d541cad6e36af7beb62e978876f3b41e3e04f2c1fbf0884604c0a9c4d93c", size = 100916, upload-time = "2025-03-17T00:02:52.713Z" },
]

[[package]]
name = "argon2-cffi"
version = "25.1.0"
source = { registry = "https://pypi.org/simple" }
dependencies = [
    { name = "argon2-cffi-bindings" },
]
sdist = { url = "https://files.pythonhosted.org/packages/0e/89/ce5af8a7d472a67cc819d5d998aa8c82c5d860608c4db9f46f1162d7dab9/argon2_cffi-25.1.0.tar.gz", hash = "sha256:694ae5cc8a42f4c4e2bf2ca0e64e51e23a040c6a517a85074683d3959e1346c1", size = 45706, upload-time = "2025-06-03T06:55:32.073Z" }
wheels = [
    { url = "https://files.pythonhosted.org/packages/4f/d3/a8b22fa575b297cd6e3e3b0155c7e25db170edf1c74783d6a31a2490b8d9/argon2_cffi-25.1.0-py3-none-any.whl", hash = "sha256:fdc8b074db390fccb6eb4a3604ae7231f219aa669a2652e0f20e16ba513d5741", size = 14657, upload-time = "2025-06-03T06:55:30.804Z" },
]

[[package]]
name = "argon2-cffi-bindings"
version = "21.2.0"
source = { registry = "https://pypi.org/simple" }
dependencies = [
    { name = "cffi" },
]
sdist = { url = "https://files.pythonhosted.org/packages/b9/e9/184b8ccce6683b0aa2fbb7ba5683ea4b9c5763f1356347f1312c32e3c66e/argon2-cffi-bindings-21.2.0.tar.gz", hash = "sha256:bb89ceffa6c791807d1305ceb77dbfacc5aa499891d2c55661c6459651fc39e3", size = 1779911, upload-time = "2021-12-01T08:52:55.68Z" }
wheels = [
    { url = "https://files.pythonhosted.org/packages/d4/13/838ce2620025e9666aa8f686431f67a29052241692a3dd1ae9d3692a89d3/argon2_cffi_bindings-21.2.0-cp36-abi3-macosx_10_9_x86_64.whl", hash = "sha256:ccb949252cb2ab3a08c02024acb77cfb179492d5701c7cbdbfd776124d4d2367", size = 29658, upload-time = "2021-12-01T09:09:17.016Z" },
    { url = "https://files.pythonhosted.org/packages/b3/02/f7f7bb6b6af6031edb11037639c697b912e1dea2db94d436e681aea2f495/argon2_cffi_bindings-21.2.0-cp36-abi3-manylinux_2_17_aarch64.manylinux2014_aarch64.whl", hash = "sha256:9524464572e12979364b7d600abf96181d3541da11e23ddf565a32e70bd4dc0d", size = 80583, upload-time = "2021-12-01T09:09:19.546Z" },
    { url = "https://files.pythonhosted.org/packages/ec/f7/378254e6dd7ae6f31fe40c8649eea7d4832a42243acaf0f1fff9083b2bed/argon2_cffi_bindings-21.2.0-cp36-abi3-manylinux_2_17_x86_64.manylinux2014_x86_64.whl", hash = "sha256:b746dba803a79238e925d9046a63aa26bf86ab2a2fe74ce6b009a1c3f5c8f2ae", size = 86168, upload-time = "2021-12-01T09:09:21.445Z" },
    { url = "https://files.pythonhosted.org/packages/74/f6/4a34a37a98311ed73bb80efe422fed95f2ac25a4cacc5ae1d7ae6a144505/argon2_cffi_bindings-21.2.0-cp36-abi3-manylinux_2_5_i686.manylinux1_i686.manylinux_2_17_i686.manylinux2014_i686.whl", hash = "sha256:58ed19212051f49a523abb1dbe954337dc82d947fb6e5a0da60f7c8471a8476c", size = 82709, upload-time = "2021-12-01T09:09:18.182Z" },
    { url = "https://files.pythonhosted.org/packages/74/2b/73d767bfdaab25484f7e7901379d5f8793cccbb86c6e0cbc4c1b96f63896/argon2_cffi_bindings-21.2.0-cp36-abi3-musllinux_1_1_aarch64.whl", hash = "sha256:bd46088725ef7f58b5a1ef7ca06647ebaf0eb4baff7d1d0d177c6cc8744abd86", size = 83613, upload-time = "2021-12-01T09:09:22.741Z" },
    { url = "https://files.pythonhosted.org/packages/4f/fd/37f86deef67ff57c76f137a67181949c2d408077e2e3dd70c6c42912c9bf/argon2_cffi_bindings-21.2.0-cp36-abi3-musllinux_1_1_i686.whl", hash = "sha256:8cd69c07dd875537a824deec19f978e0f2078fdda07fd5c42ac29668dda5f40f", size = 84583, upload-time = "2021-12-01T09:09:24.177Z" },
    { url = "https://files.pythonhosted.org/packages/6f/52/5a60085a3dae8fded8327a4f564223029f5f54b0cb0455a31131b5363a01/argon2_cffi_bindings-21.2.0-cp36-abi3-musllinux_1_1_x86_64.whl", hash = "sha256:f1152ac548bd5b8bcecfb0b0371f082037e47128653df2e8ba6e914d384f3c3e", size = 88475, upload-time = "2021-12-01T09:09:26.673Z" },
    { url = "https://files.pythonhosted.org/packages/8b/95/143cd64feb24a15fa4b189a3e1e7efbaeeb00f39a51e99b26fc62fbacabd/argon2_cffi_bindings-21.2.0-cp36-abi3-win32.whl", hash = "sha256:603ca0aba86b1349b147cab91ae970c63118a0f30444d4bc80355937c950c082", size = 27698, upload-time = "2021-12-01T09:09:27.87Z" },
    { url = "https://files.pythonhosted.org/packages/37/2c/e34e47c7dee97ba6f01a6203e0383e15b60fb85d78ac9a15cd066f6fe28b/argon2_cffi_bindings-21.2.0-cp36-abi3-win_amd64.whl", hash = "sha256:b2ef1c30440dbbcba7a5dc3e319408b59676e2e039e2ae11a8775ecf482b192f", size = 30817, upload-time = "2021-12-01T09:09:30.267Z" },
    { url = "https://files.pythonhosted.org/packages/5a/e4/bf8034d25edaa495da3c8a3405627d2e35758e44ff6eaa7948092646fdcc/argon2_cffi_bindings-21.2.0-cp38-abi3-macosx_10_9_universal2.whl", hash = "sha256:e415e3f62c8d124ee16018e491a009937f8cf7ebf5eb430ffc5de21b900dad93", size = 53104, upload-time = "2021-12-01T09:09:31.335Z" },
]

[[package]]
name = "babel"
version = "2.17.0"
source = { registry = "https://pypi.org/simple" }
sdist = { url = "https://files.pythonhosted.org/packages/7d/6b/d52e42361e1aa00709585ecc30b3f9684b3ab62530771402248b1b1d6240/babel-2.17.0.tar.gz", hash = "sha256:0c54cffb19f690cdcc52a3b50bcbf71e07a808d1c80d549f2459b9d2cf0afb9d", size = 9951852, upload-time = "2025-02-01T15:17:41.026Z" }
wheels = [
    { url = "https://files.pythonhosted.org/packages/b7/b8/3fe70c75fe32afc4bb507f75563d39bc5642255d1d94f1f23604725780bf/babel-2.17.0-py3-none-any.whl", hash = "sha256:4d0b53093fdfb4b21c92b5213dba5a1b23885afa8383709427046b21c366e5f2", size = 10182537, upload-time = "2025-02-01T15:17:37.39Z" },
]

[[package]]
name = "backrefs"
version = "5.8"
source = { registry = "https://pypi.org/simple" }
sdist = { url = "https://files.pythonhosted.org/packages/6c/46/caba1eb32fa5784428ab401a5487f73db4104590ecd939ed9daaf18b47e0/backrefs-5.8.tar.gz", hash = "sha256:2cab642a205ce966af3dd4b38ee36009b31fa9502a35fd61d59ccc116e40a6bd", size = 6773994, upload-time = "2025-02-25T18:15:32.003Z" }
wheels = [
    { url = "https://files.pythonhosted.org/packages/bf/cb/d019ab87fe70e0fe3946196d50d6a4428623dc0c38a6669c8cae0320fbf3/backrefs-5.8-py310-none-any.whl", hash = "sha256:c67f6638a34a5b8730812f5101376f9d41dc38c43f1fdc35cb54700f6ed4465d", size = 380337, upload-time = "2025-02-25T16:53:14.607Z" },
    { url = "https://files.pythonhosted.org/packages/a9/86/abd17f50ee21b2248075cb6924c6e7f9d23b4925ca64ec660e869c2633f1/backrefs-5.8-py311-none-any.whl", hash = "sha256:2e1c15e4af0e12e45c8701bd5da0902d326b2e200cafcd25e49d9f06d44bb61b", size = 392142, upload-time = "2025-02-25T16:53:17.266Z" },
    { url = "https://files.pythonhosted.org/packages/b3/04/7b415bd75c8ab3268cc138c76fa648c19495fcc7d155508a0e62f3f82308/backrefs-5.8-py312-none-any.whl", hash = "sha256:bbef7169a33811080d67cdf1538c8289f76f0942ff971222a16034da88a73486", size = 398021, upload-time = "2025-02-25T16:53:26.378Z" },
    { url = "https://files.pythonhosted.org/packages/04/b8/60dcfb90eb03a06e883a92abbc2ab95c71f0d8c9dd0af76ab1d5ce0b1402/backrefs-5.8-py313-none-any.whl", hash = "sha256:e3a63b073867dbefd0536425f43db618578528e3896fb77be7141328642a1585", size = 399915, upload-time = "2025-02-25T16:53:28.167Z" },
    { url = "https://files.pythonhosted.org/packages/0c/37/fb6973edeb700f6e3d6ff222400602ab1830446c25c7b4676d8de93e65b8/backrefs-5.8-py39-none-any.whl", hash = "sha256:a66851e4533fb5b371aa0628e1fee1af05135616b86140c9d787a2ffdf4b8fdc", size = 380336, upload-time = "2025-02-25T16:53:29.858Z" },
]

[[package]]
name = "black"
version = "25.1.0"
source = { registry = "https://pypi.org/simple" }
dependencies = [
    { name = "click" },
    { name = "mypy-extensions" },
    { name = "packaging" },
    { name = "pathspec" },
    { name = "platformdirs" },
]
sdist = { url = "https://files.pythonhosted.org/packages/94/49/26a7b0f3f35da4b5a65f081943b7bcd22d7002f5f0fb8098ec1ff21cb6ef/black-25.1.0.tar.gz", hash = "sha256:33496d5cd1222ad73391352b4ae8da15253c5de89b93a80b3e2c8d9a19ec2666", size = 649449, upload-time = "2025-01-29T04:15:40.373Z" }
wheels = [
    { url = "https://files.pythonhosted.org/packages/98/87/0edf98916640efa5d0696e1abb0a8357b52e69e82322628f25bf14d263d1/black-25.1.0-cp313-cp313-macosx_10_13_x86_64.whl", hash = "sha256:8f0b18a02996a836cc9c9c78e5babec10930862827b1b724ddfe98ccf2f2fe4f", size = 1650673, upload-time = "2025-01-29T05:37:20.574Z" },
    { url = "https://files.pythonhosted.org/packages/52/e5/f7bf17207cf87fa6e9b676576749c6b6ed0d70f179a3d812c997870291c3/black-25.1.0-cp313-cp313-macosx_11_0_arm64.whl", hash = "sha256:afebb7098bfbc70037a053b91ae8437c3857482d3a690fefc03e9ff7aa9a5fd3", size = 1453190, upload-time = "2025-01-29T05:37:22.106Z" },
    { url = "https://files.pythonhosted.org/packages/e3/ee/adda3d46d4a9120772fae6de454c8495603c37c4c3b9c60f25b1ab6401fe/black-25.1.0-cp313-cp313-manylinux_2_17_x86_64.manylinux2014_x86_64.manylinux_2_28_x86_64.whl", hash = "sha256:030b9759066a4ee5e5aca28c3c77f9c64789cdd4de8ac1df642c40b708be6171", size = 1782926, upload-time = "2025-01-29T04:18:58.564Z" },
    { url = "https://files.pythonhosted.org/packages/cc/64/94eb5f45dcb997d2082f097a3944cfc7fe87e071907f677e80788a2d7b7a/black-25.1.0-cp313-cp313-win_amd64.whl", hash = "sha256:a22f402b410566e2d1c950708c77ebf5ebd5d0d88a6a2e87c86d9fb48afa0d18", size = 1442613, upload-time = "2025-01-29T04:19:27.63Z" },
    { url = "https://files.pythonhosted.org/packages/09/71/54e999902aed72baf26bca0d50781b01838251a462612966e9fc4891eadd/black-25.1.0-py3-none-any.whl", hash = "sha256:95e8176dae143ba9097f351d174fdaf0ccd29efb414b362ae3fd72bf0f710717", size = 207646, upload-time = "2025-01-29T04:15:38.082Z" },
]

[[package]]
name = "build"
version = "1.2.2.post1"
source = { registry = "https://pypi.org/simple" }
dependencies = [
    { name = "colorama", marker = "os_name == 'nt'" },
    { name = "packaging" },
    { name = "pyproject-hooks" },
]
sdist = { url = "https://files.pythonhosted.org/packages/7d/46/aeab111f8e06793e4f0e421fcad593d547fb8313b50990f31681ee2fb1ad/build-1.2.2.post1.tar.gz", hash = "sha256:b36993e92ca9375a219c99e606a122ff365a760a2d4bba0caa09bd5278b608b7", size = 46701, upload-time = "2024-10-06T17:22:25.251Z" }
wheels = [
    { url = "https://files.pythonhosted.org/packages/84/c2/80633736cd183ee4a62107413def345f7e6e3c01563dbca1417363cf957e/build-1.2.2.post1-py3-none-any.whl", hash = "sha256:1d61c0887fa860c01971625baae8bdd338e517b836a2f70dd1f7aa3a6b2fc5b5", size = 22950, upload-time = "2024-10-06T17:22:23.299Z" },
]

[[package]]
name = "cachetools"
version = "6.1.0"
source = { registry = "https://pypi.org/simple" }
sdist = { url = "https://files.pythonhosted.org/packages/8a/89/817ad5d0411f136c484d535952aef74af9b25e0d99e90cdffbe121e6d628/cachetools-6.1.0.tar.gz", hash = "sha256:b4c4f404392848db3ce7aac34950d17be4d864da4b8b66911008e430bc544587", size = 30714, upload-time = "2025-06-16T18:51:03.07Z" }
wheels = [
    { url = "https://files.pythonhosted.org/packages/00/f0/2ef431fe4141f5e334759d73e81120492b23b2824336883a91ac04ba710b/cachetools-6.1.0-py3-none-any.whl", hash = "sha256:1c7bb3cf9193deaf3508b7c5f2a79986c13ea38965c5adcff1f84519cf39163e", size = 11189, upload-time = "2025-06-16T18:51:01.514Z" },
]

[[package]]
name = "certifi"
version = "2025.6.15"
source = { registry = "https://pypi.org/simple" }
sdist = { url = "https://files.pythonhosted.org/packages/73/f7/f14b46d4bcd21092d7d3ccef689615220d8a08fb25e564b65d20738e672e/certifi-2025.6.15.tar.gz", hash = "sha256:d747aa5a8b9bbbb1bb8c22bb13e22bd1f18e9796defa16bab421f7f7a317323b", size = 158753, upload-time = "2025-06-15T02:45:51.329Z" }
wheels = [
    { url = "https://files.pythonhosted.org/packages/84/ae/320161bd181fc06471eed047ecce67b693fd7515b16d495d8932db763426/certifi-2025.6.15-py3-none-any.whl", hash = "sha256:2e0c7ce7cb5d8f8634ca55d2ba7e6ec2689a2fd6537d8dec1296a477a4910057", size = 157650, upload-time = "2025-06-15T02:45:49.977Z" },
]

[[package]]
name = "cffi"
version = "1.17.1"
source = { registry = "https://pypi.org/simple" }
dependencies = [
    { name = "pycparser" },
]
sdist = { url = "https://files.pythonhosted.org/packages/fc/97/c783634659c2920c3fc70419e3af40972dbaf758daa229a7d6ea6135c90d/cffi-1.17.1.tar.gz", hash = "sha256:1c39c6016c32bc48dd54561950ebd6836e1670f2ae46128f67cf49e789c52824", size = 516621, upload-time = "2024-09-04T20:45:21.852Z" }
wheels = [
    { url = "https://files.pythonhosted.org/packages/8d/f8/dd6c246b148639254dad4d6803eb6a54e8c85c6e11ec9df2cffa87571dbe/cffi-1.17.1-cp313-cp313-macosx_10_13_x86_64.whl", hash = "sha256:f3a2b4222ce6b60e2e8b337bb9596923045681d71e5a082783484d845390938e", size = 182989, upload-time = "2024-09-04T20:44:28.956Z" },
    { url = "https://files.pythonhosted.org/packages/8b/f1/672d303ddf17c24fc83afd712316fda78dc6fce1cd53011b839483e1ecc8/cffi-1.17.1-cp313-cp313-macosx_11_0_arm64.whl", hash = "sha256:0984a4925a435b1da406122d4d7968dd861c1385afe3b45ba82b750f229811e2", size = 178802, upload-time = "2024-09-04T20:44:30.289Z" },
    { url = "https://files.pythonhosted.org/packages/0e/2d/eab2e858a91fdff70533cab61dcff4a1f55ec60425832ddfdc9cd36bc8af/cffi-1.17.1-cp313-cp313-manylinux_2_12_i686.manylinux2010_i686.manylinux_2_17_i686.manylinux2014_i686.whl", hash = "sha256:d01b12eeeb4427d3110de311e1774046ad344f5b1a7403101878976ecd7a10f3", size = 454792, upload-time = "2024-09-04T20:44:32.01Z" },
    { url = "https://files.pythonhosted.org/packages/75/b2/fbaec7c4455c604e29388d55599b99ebcc250a60050610fadde58932b7ee/cffi-1.17.1-cp313-cp313-manylinux_2_17_aarch64.manylinux2014_aarch64.whl", hash = "sha256:706510fe141c86a69c8ddc029c7910003a17353970cff3b904ff0686a5927683", size = 478893, upload-time = "2024-09-04T20:44:33.606Z" },
    { url = "https://files.pythonhosted.org/packages/4f/b7/6e4a2162178bf1935c336d4da8a9352cccab4d3a5d7914065490f08c0690/cffi-1.17.1-cp313-cp313-manylinux_2_17_ppc64le.manylinux2014_ppc64le.whl", hash = "sha256:de55b766c7aa2e2a3092c51e0483d700341182f08e67c63630d5b6f200bb28e5", size = 485810, upload-time = "2024-09-04T20:44:35.191Z" },
    { url = "https://files.pythonhosted.org/packages/c7/8a/1d0e4a9c26e54746dc08c2c6c037889124d4f59dffd853a659fa545f1b40/cffi-1.17.1-cp313-cp313-manylinux_2_17_s390x.manylinux2014_s390x.whl", hash = "sha256:c59d6e989d07460165cc5ad3c61f9fd8f1b4796eacbd81cee78957842b834af4", size = 471200, upload-time = "2024-09-04T20:44:36.743Z" },
    { url = "https://files.pythonhosted.org/packages/26/9f/1aab65a6c0db35f43c4d1b4f580e8df53914310afc10ae0397d29d697af4/cffi-1.17.1-cp313-cp313-manylinux_2_17_x86_64.manylinux2014_x86_64.whl", hash = "sha256:dd398dbc6773384a17fe0d3e7eeb8d1a21c2200473ee6806bb5e6a8e62bb73dd", size = 479447, upload-time = "2024-09-04T20:44:38.492Z" },
    { url = "https://files.pythonhosted.org/packages/5f/e4/fb8b3dd8dc0e98edf1135ff067ae070bb32ef9d509d6cb0f538cd6f7483f/cffi-1.17.1-cp313-cp313-musllinux_1_1_aarch64.whl", hash = "sha256:3edc8d958eb099c634dace3c7e16560ae474aa3803a5df240542b305d14e14ed", size = 484358, upload-time = "2024-09-04T20:44:40.046Z" },
    { url = "https://files.pythonhosted.org/packages/f1/47/d7145bf2dc04684935d57d67dff9d6d795b2ba2796806bb109864be3a151/cffi-1.17.1-cp313-cp313-musllinux_1_1_x86_64.whl", hash = "sha256:72e72408cad3d5419375fc87d289076ee319835bdfa2caad331e377589aebba9", size = 488469, upload-time = "2024-09-04T20:44:41.616Z" },
    { url = "https://files.pythonhosted.org/packages/bf/ee/f94057fa6426481d663b88637a9a10e859e492c73d0384514a17d78ee205/cffi-1.17.1-cp313-cp313-win32.whl", hash = "sha256:e03eab0a8677fa80d646b5ddece1cbeaf556c313dcfac435ba11f107ba117b5d", size = 172475, upload-time = "2024-09-04T20:44:43.733Z" },
    { url = "https://files.pythonhosted.org/packages/7c/fc/6a8cb64e5f0324877d503c854da15d76c1e50eb722e320b15345c4d0c6de/cffi-1.17.1-cp313-cp313-win_amd64.whl", hash = "sha256:f6a16c31041f09ead72d69f583767292f750d24913dadacf5756b966aacb3f1a", size = 182009, upload-time = "2024-09-04T20:44:45.309Z" },
]

[[package]]
name = "cfgv"
version = "3.4.0"
source = { registry = "https://pypi.org/simple" }
sdist = { url = "https://files.pythonhosted.org/packages/11/74/539e56497d9bd1d484fd863dd69cbbfa653cd2aa27abfe35653494d85e94/cfgv-3.4.0.tar.gz", hash = "sha256:e52591d4c5f5dead8e0f673fb16db7949d2cfb3f7da4582893288f0ded8fe560", size = 7114, upload-time = "2023-08-12T20:38:17.776Z" }
wheels = [
    { url = "https://files.pythonhosted.org/packages/c5/55/51844dd50c4fc7a33b653bfaba4c2456f06955289ca770a5dbd5fd267374/cfgv-3.4.0-py2.py3-none-any.whl", hash = "sha256:b7265b1f29fd3316bfcd2b330d63d024f2bfd8bcb8b0272f8e19a504856c48f9", size = 7249, upload-time = "2023-08-12T20:38:16.269Z" },
]

[[package]]
name = "chardet"
version = "5.2.0"
source = { registry = "https://pypi.org/simple" }
sdist = { url = "https://files.pythonhosted.org/packages/f3/0d/f7b6ab21ec75897ed80c17d79b15951a719226b9fababf1e40ea74d69079/chardet-5.2.0.tar.gz", hash = "sha256:1b3b6ff479a8c414bc3fa2c0852995695c4a026dcd6d0633b2dd092ca39c1cf7", size = 2069618, upload-time = "2023-08-01T19:23:02.662Z" }
wheels = [
    { url = "https://files.pythonhosted.org/packages/38/6f/f5fbc992a329ee4e0f288c1fe0e2ad9485ed064cac731ed2fe47dcc38cbf/chardet-5.2.0-py3-none-any.whl", hash = "sha256:e1cf59446890a00105fe7b7912492ea04b6e6f06d4b742b2c788469e34c82970", size = 199385, upload-time = "2023-08-01T19:23:00.661Z" },
]

[[package]]
name = "charset-normalizer"
version = "3.4.2"
source = { registry = "https://pypi.org/simple" }
sdist = { url = "https://files.pythonhosted.org/packages/e4/33/89c2ced2b67d1c2a61c19c6751aa8902d46ce3dacb23600a283619f5a12d/charset_normalizer-3.4.2.tar.gz", hash = "sha256:5baececa9ecba31eff645232d59845c07aa030f0c81ee70184a90d35099a0e63", size = 126367, upload-time = "2025-05-02T08:34:42.01Z" }
wheels = [
    { url = "https://files.pythonhosted.org/packages/ea/12/a93df3366ed32db1d907d7593a94f1fe6293903e3e92967bebd6950ed12c/charset_normalizer-3.4.2-cp313-cp313-macosx_10_13_universal2.whl", hash = "sha256:926ca93accd5d36ccdabd803392ddc3e03e6d4cd1cf17deff3b989ab8e9dbcf0", size = 199622, upload-time = "2025-05-02T08:32:56.363Z" },
    { url = "https://files.pythonhosted.org/packages/04/93/bf204e6f344c39d9937d3c13c8cd5bbfc266472e51fc8c07cb7f64fcd2de/charset_normalizer-3.4.2-cp313-cp313-manylinux_2_17_aarch64.manylinux2014_aarch64.whl", hash = "sha256:eba9904b0f38a143592d9fc0e19e2df0fa2e41c3c3745554761c5f6447eedabf", size = 143435, upload-time = "2025-05-02T08:32:58.551Z" },
    { url = "https://files.pythonhosted.org/packages/22/2a/ea8a2095b0bafa6c5b5a55ffdc2f924455233ee7b91c69b7edfcc9e02284/charset_normalizer-3.4.2-cp313-cp313-manylinux_2_17_ppc64le.manylinux2014_ppc64le.whl", hash = "sha256:3fddb7e2c84ac87ac3a947cb4e66d143ca5863ef48e4a5ecb83bd48619e4634e", size = 153653, upload-time = "2025-05-02T08:33:00.342Z" },
    { url = "https://files.pythonhosted.org/packages/b6/57/1b090ff183d13cef485dfbe272e2fe57622a76694061353c59da52c9a659/charset_normalizer-3.4.2-cp313-cp313-manylinux_2_17_s390x.manylinux2014_s390x.whl", hash = "sha256:98f862da73774290f251b9df8d11161b6cf25b599a66baf087c1ffe340e9bfd1", size = 146231, upload-time = "2025-05-02T08:33:02.081Z" },
    { url = "https://files.pythonhosted.org/packages/e2/28/ffc026b26f441fc67bd21ab7f03b313ab3fe46714a14b516f931abe1a2d8/charset_normalizer-3.4.2-cp313-cp313-manylinux_2_17_x86_64.manylinux2014_x86_64.whl", hash = "sha256:6c9379d65defcab82d07b2a9dfbfc2e95bc8fe0ebb1b176a3190230a3ef0e07c", size = 148243, upload-time = "2025-05-02T08:33:04.063Z" },
    { url = "https://files.pythonhosted.org/packages/c0/0f/9abe9bd191629c33e69e47c6ef45ef99773320e9ad8e9cb08b8ab4a8d4cb/charset_normalizer-3.4.2-cp313-cp313-manylinux_2_5_i686.manylinux1_i686.manylinux_2_17_i686.manylinux2014_i686.whl", hash = "sha256:e635b87f01ebc977342e2697d05b56632f5f879a4f15955dfe8cef2448b51691", size = 150442, upload-time = "2025-05-02T08:33:06.418Z" },
    { url = "https://files.pythonhosted.org/packages/67/7c/a123bbcedca91d5916c056407f89a7f5e8fdfce12ba825d7d6b9954a1a3c/charset_normalizer-3.4.2-cp313-cp313-musllinux_1_2_aarch64.whl", hash = "sha256:1c95a1e2902a8b722868587c0e1184ad5c55631de5afc0eb96bc4b0d738092c0", size = 145147, upload-time = "2025-05-02T08:33:08.183Z" },
    { url = "https://files.pythonhosted.org/packages/ec/fe/1ac556fa4899d967b83e9893788e86b6af4d83e4726511eaaad035e36595/charset_normalizer-3.4.2-cp313-cp313-musllinux_1_2_i686.whl", hash = "sha256:ef8de666d6179b009dce7bcb2ad4c4a779f113f12caf8dc77f0162c29d20490b", size = 153057, upload-time = "2025-05-02T08:33:09.986Z" },
    { url = "https://files.pythonhosted.org/packages/2b/ff/acfc0b0a70b19e3e54febdd5301a98b72fa07635e56f24f60502e954c461/charset_normalizer-3.4.2-cp313-cp313-musllinux_1_2_ppc64le.whl", hash = "sha256:32fc0341d72e0f73f80acb0a2c94216bd704f4f0bce10aedea38f30502b271ff", size = 156454, upload-time = "2025-05-02T08:33:11.814Z" },
    { url = "https://files.pythonhosted.org/packages/92/08/95b458ce9c740d0645feb0e96cea1f5ec946ea9c580a94adfe0b617f3573/charset_normalizer-3.4.2-cp313-cp313-musllinux_1_2_s390x.whl", hash = "sha256:289200a18fa698949d2b39c671c2cc7a24d44096784e76614899a7ccf2574b7b", size = 154174, upload-time = "2025-05-02T08:33:13.707Z" },
    { url = "https://files.pythonhosted.org/packages/78/be/8392efc43487ac051eee6c36d5fbd63032d78f7728cb37aebcc98191f1ff/charset_normalizer-3.4.2-cp313-cp313-musllinux_1_2_x86_64.whl", hash = "sha256:4a476b06fbcf359ad25d34a057b7219281286ae2477cc5ff5e3f70a246971148", size = 149166, upload-time = "2025-05-02T08:33:15.458Z" },
    { url = "https://files.pythonhosted.org/packages/44/96/392abd49b094d30b91d9fbda6a69519e95802250b777841cf3bda8fe136c/charset_normalizer-3.4.2-cp313-cp313-win32.whl", hash = "sha256:aaeeb6a479c7667fbe1099af9617c83aaca22182d6cf8c53966491a0f1b7ffb7", size = 98064, upload-time = "2025-05-02T08:33:17.06Z" },
    { url = "https://files.pythonhosted.org/packages/e9/b0/0200da600134e001d91851ddc797809e2fe0ea72de90e09bec5a2fbdaccb/charset_normalizer-3.4.2-cp313-cp313-win_amd64.whl", hash = "sha256:aa6af9e7d59f9c12b33ae4e9450619cf2488e2bbe9b44030905877f0b2324980", size = 105641, upload-time = "2025-05-02T08:33:18.753Z" },
    { url = "https://files.pythonhosted.org/packages/20/94/c5790835a017658cbfabd07f3bfb549140c3ac458cfc196323996b10095a/charset_normalizer-3.4.2-py3-none-any.whl", hash = "sha256:7f56930ab0abd1c45cd15be65cc741c28b1c9a34876ce8c17a2fa107810c0af0", size = 52626, upload-time = "2025-05-02T08:34:40.053Z" },
]

[[package]]
name = "click"
version = "8.2.1"
source = { registry = "https://pypi.org/simple" }
dependencies = [
    { name = "colorama", marker = "sys_platform == 'win32'" },
]
sdist = { url = "https://files.pythonhosted.org/packages/60/6c/8ca2efa64cf75a977a0d7fac081354553ebe483345c734fb6b6515d96bbc/click-8.2.1.tar.gz", hash = "sha256:27c491cc05d968d271d5a1db13e3b5a184636d9d930f148c50b038f0d0646202", size = 286342, upload-time = "2025-05-20T23:19:49.832Z" }
wheels = [
    { url = "https://files.pythonhosted.org/packages/85/32/10bb5764d90a8eee674e9dc6f4db6a0ab47c8c4d0d83c27f7c39ac415a4d/click-8.2.1-py3-none-any.whl", hash = "sha256:61a3265b914e850b85317d0b3109c7f8cd35a670f963866005d6ef1d5175a12b", size = 102215, upload-time = "2025-05-20T23:19:47.796Z" },
]

[[package]]
name = "colorama"
version = "0.4.6"
source = { registry = "https://pypi.org/simple" }
sdist = { url = "https://files.pythonhosted.org/packages/d8/53/6f443c9a4a8358a93a6792e2acffb9d9d5cb0a5cfd8802644b7b1c9a02e4/colorama-0.4.6.tar.gz", hash = "sha256:08695f5cb7ed6e0531a20572697297273c47b8cae5a63ffc6d6ed5c201be6e44", size = 27697, upload-time = "2022-10-25T02:36:22.414Z" }
wheels = [
    { url = "https://files.pythonhosted.org/packages/d1/d6/3965ed04c63042e047cb6a3e6ed1a63a35087b6a609aa3a15ed8ac56c221/colorama-0.4.6-py2.py3-none-any.whl", hash = "sha256:4f1d9991f5acc0ca119f9d443620b77f9d6b33703e51011c16baf57afb285fc6", size = 25335, upload-time = "2022-10-25T02:36:20.889Z" },
]

[[package]]
name = "coverage"
version = "7.9.1"
source = { registry = "https://pypi.org/simple" }
sdist = { url = "https://files.pythonhosted.org/packages/e7/e0/98670a80884f64578f0c22cd70c5e81a6e07b08167721c7487b4d70a7ca0/coverage-7.9.1.tar.gz", hash = "sha256:6cf43c78c4282708a28e466316935ec7489a9c487518a77fa68f716c67909cec", size = 813650, upload-time = "2025-06-13T13:02:28.627Z" }
wheels = [
    { url = "https://files.pythonhosted.org/packages/d0/a7/a027970c991ca90f24e968999f7d509332daf6b8c3533d68633930aaebac/coverage-7.9.1-cp313-cp313-macosx_10_13_x86_64.whl", hash = "sha256:31324f18d5969feef7344a932c32428a2d1a3e50b15a6404e97cba1cc9b2c631", size = 212358, upload-time = "2025-06-13T13:01:30.909Z" },
    { url = "https://files.pythonhosted.org/packages/f2/48/6aaed3651ae83b231556750280682528fea8ac7f1232834573472d83e459/coverage-7.9.1-cp313-cp313-macosx_11_0_arm64.whl", hash = "sha256:0c804506d624e8a20fb3108764c52e0eef664e29d21692afa375e0dd98dc384f", size = 212620, upload-time = "2025-06-13T13:01:32.256Z" },
    { url = "https://files.pythonhosted.org/packages/6c/2a/f4b613f3b44d8b9f144847c89151992b2b6b79cbc506dee89ad0c35f209d/coverage-7.9.1-cp313-cp313-manylinux_2_17_aarch64.manylinux2014_aarch64.whl", hash = "sha256:ef64c27bc40189f36fcc50c3fb8f16ccda73b6a0b80d9bd6e6ce4cffcd810bbd", size = 245788, upload-time = "2025-06-13T13:01:33.948Z" },
    { url = "https://files.pythonhosted.org/packages/04/d2/de4fdc03af5e4e035ef420ed26a703c6ad3d7a07aff2e959eb84e3b19ca8/coverage-7.9.1-cp313-cp313-manylinux_2_5_i686.manylinux1_i686.manylinux_2_17_i686.manylinux2014_i686.whl", hash = "sha256:d4fe2348cc6ec372e25adec0219ee2334a68d2f5222e0cba9c0d613394e12d86", size = 243001, upload-time = "2025-06-13T13:01:35.285Z" },
    { url = "https://files.pythonhosted.org/packages/f5/e8/eed18aa5583b0423ab7f04e34659e51101135c41cd1dcb33ac1d7013a6d6/coverage-7.9.1-cp313-cp313-manylinux_2_5_x86_64.manylinux1_x86_64.manylinux_2_17_x86_64.manylinux2014_x86_64.whl", hash = "sha256:34ed2186fe52fcc24d4561041979a0dec69adae7bce2ae8d1c49eace13e55c43", size = 244985, upload-time = "2025-06-13T13:01:36.712Z" },
    { url = "https://files.pythonhosted.org/packages/17/f8/ae9e5cce8885728c934eaa58ebfa8281d488ef2afa81c3dbc8ee9e6d80db/coverage-7.9.1-cp313-cp313-musllinux_1_2_aarch64.whl", hash = "sha256:25308bd3d00d5eedd5ae7d4357161f4df743e3c0240fa773ee1b0f75e6c7c0f1", size = 245152, upload-time = "2025-06-13T13:01:39.303Z" },
    { url = "https://files.pythonhosted.org/packages/5a/c8/272c01ae792bb3af9b30fac14d71d63371db227980682836ec388e2c57c0/coverage-7.9.1-cp313-cp313-musllinux_1_2_i686.whl", hash = "sha256:73e9439310f65d55a5a1e0564b48e34f5369bee943d72c88378f2d576f5a5751", size = 243123, upload-time = "2025-06-13T13:01:40.727Z" },
    { url = "https://files.pythonhosted.org/packages/8c/d0/2819a1e3086143c094ab446e3bdf07138527a7b88cb235c488e78150ba7a/coverage-7.9.1-cp313-cp313-musllinux_1_2_x86_64.whl", hash = "sha256:37ab6be0859141b53aa89412a82454b482c81cf750de4f29223d52268a86de67", size = 244506, upload-time = "2025-06-13T13:01:42.184Z" },
    { url = "https://files.pythonhosted.org/packages/8b/4e/9f6117b89152df7b6112f65c7a4ed1f2f5ec8e60c4be8f351d91e7acc848/coverage-7.9.1-cp313-cp313-win32.whl", hash = "sha256:64bdd969456e2d02a8b08aa047a92d269c7ac1f47e0c977675d550c9a0863643", size = 214766, upload-time = "2025-06-13T13:01:44.482Z" },
    { url = "https://files.pythonhosted.org/packages/27/0f/4b59f7c93b52c2c4ce7387c5a4e135e49891bb3b7408dcc98fe44033bbe0/coverage-7.9.1-cp313-cp313-win_amd64.whl", hash = "sha256:be9e3f68ca9edb897c2184ad0eee815c635565dbe7a0e7e814dc1f7cbab92c0a", size = 215568, upload-time = "2025-06-13T13:01:45.772Z" },
    { url = "https://files.pythonhosted.org/packages/09/1e/9679826336f8c67b9c39a359352882b24a8a7aee48d4c9cad08d38d7510f/coverage-7.9.1-cp313-cp313-win_arm64.whl", hash = "sha256:1c503289ffef1d5105d91bbb4d62cbe4b14bec4d13ca225f9c73cde9bb46207d", size = 213939, upload-time = "2025-06-13T13:01:47.087Z" },
    { url = "https://files.pythonhosted.org/packages/bb/5b/5c6b4e7a407359a2e3b27bf9c8a7b658127975def62077d441b93a30dbe8/coverage-7.9.1-cp313-cp313t-macosx_10_13_x86_64.whl", hash = "sha256:0b3496922cb5f4215bf5caaef4cf12364a26b0be82e9ed6d050f3352cf2d7ef0", size = 213079, upload-time = "2025-06-13T13:01:48.554Z" },
    { url = "https://files.pythonhosted.org/packages/a2/22/1e2e07279fd2fd97ae26c01cc2186e2258850e9ec125ae87184225662e89/coverage-7.9.1-cp313-cp313t-macosx_11_0_arm64.whl", hash = "sha256:9565c3ab1c93310569ec0d86b017f128f027cab0b622b7af288696d7ed43a16d", size = 213299, upload-time = "2025-06-13T13:01:49.997Z" },
    { url = "https://files.pythonhosted.org/packages/14/c0/4c5125a4b69d66b8c85986d3321520f628756cf524af810baab0790c7647/coverage-7.9.1-cp313-cp313t-manylinux_2_17_aarch64.manylinux2014_aarch64.whl", hash = "sha256:2241ad5dbf79ae1d9c08fe52b36d03ca122fb9ac6bca0f34439e99f8327ac89f", size = 256535, upload-time = "2025-06-13T13:01:51.314Z" },
    { url = "https://files.pythonhosted.org/packages/81/8b/e36a04889dda9960be4263e95e777e7b46f1bb4fc32202612c130a20c4da/coverage-7.9.1-cp313-cp313t-manylinux_2_5_i686.manylinux1_i686.manylinux_2_17_i686.manylinux2014_i686.whl", hash = "sha256:3bb5838701ca68b10ebc0937dbd0eb81974bac54447c55cd58dea5bca8451029", size = 252756, upload-time = "2025-06-13T13:01:54.403Z" },
    { url = "https://files.pythonhosted.org/packages/98/82/be04eff8083a09a4622ecd0e1f31a2c563dbea3ed848069e7b0445043a70/coverage-7.9.1-cp313-cp313t-manylinux_2_5_x86_64.manylinux1_x86_64.manylinux_2_17_x86_64.manylinux2014_x86_64.whl", hash = "sha256:b30a25f814591a8c0c5372c11ac8967f669b97444c47fd794926e175c4047ece", size = 254912, upload-time = "2025-06-13T13:01:56.769Z" },
    { url = "https://files.pythonhosted.org/packages/0f/25/c26610a2c7f018508a5ab958e5b3202d900422cf7cdca7670b6b8ca4e8df/coverage-7.9.1-cp313-cp313t-musllinux_1_2_aarch64.whl", hash = "sha256:2d04b16a6062516df97969f1ae7efd0de9c31eb6ebdceaa0d213b21c0ca1a683", size = 256144, upload-time = "2025-06-13T13:01:58.19Z" },
    { url = "https://files.pythonhosted.org/packages/c5/8b/fb9425c4684066c79e863f1e6e7ecebb49e3a64d9f7f7860ef1688c56f4a/coverage-7.9.1-cp313-cp313t-musllinux_1_2_i686.whl", hash = "sha256:7931b9e249edefb07cd6ae10c702788546341d5fe44db5b6108a25da4dca513f", size = 254257, upload-time = "2025-06-13T13:01:59.645Z" },
    { url = "https://files.pythonhosted.org/packages/93/df/27b882f54157fc1131e0e215b0da3b8d608d9b8ef79a045280118a8f98fe/coverage-7.9.1-cp313-cp313t-musllinux_1_2_x86_64.whl", hash = "sha256:52e92b01041151bf607ee858e5a56c62d4b70f4dac85b8c8cb7fb8a351ab2c10", size = 255094, upload-time = "2025-06-13T13:02:01.37Z" },
    { url = "https://files.pythonhosted.org/packages/41/5f/cad1c3dbed8b3ee9e16fa832afe365b4e3eeab1fb6edb65ebbf745eabc92/coverage-7.9.1-cp313-cp313t-win32.whl", hash = "sha256:684e2110ed84fd1ca5f40e89aa44adf1729dc85444004111aa01866507adf363", size = 215437, upload-time = "2025-06-13T13:02:02.905Z" },
    { url = "https://files.pythonhosted.org/packages/99/4d/fad293bf081c0e43331ca745ff63673badc20afea2104b431cdd8c278b4c/coverage-7.9.1-cp313-cp313t-win_amd64.whl", hash = "sha256:437c576979e4db840539674e68c84b3cda82bc824dd138d56bead1435f1cb5d7", size = 216605, upload-time = "2025-06-13T13:02:05.638Z" },
    { url = "https://files.pythonhosted.org/packages/1f/56/4ee027d5965fc7fc126d7ec1187529cc30cc7d740846e1ecb5e92d31b224/coverage-7.9.1-cp313-cp313t-win_arm64.whl", hash = "sha256:18a0912944d70aaf5f399e350445738a1a20b50fbea788f640751c2ed9208b6c", size = 214392, upload-time = "2025-06-13T13:02:07.642Z" },
    { url = "https://files.pythonhosted.org/packages/08/b8/7ddd1e8ba9701dea08ce22029917140e6f66a859427406579fd8d0ca7274/coverage-7.9.1-py3-none-any.whl", hash = "sha256:66b974b145aa189516b6bf2d8423e888b742517d37872f6ee4c5be0073bd9a3c", size = 204000, upload-time = "2025-06-13T13:02:27.173Z" },
]

[[package]]
name = "cryptography"
version = "45.0.4"
source = { registry = "https://pypi.org/simple" }
dependencies = [
    { name = "cffi", marker = "platform_python_implementation != 'PyPy'" },
]
sdist = { url = "https://files.pythonhosted.org/packages/fe/c8/a2a376a8711c1e11708b9c9972e0c3223f5fc682552c82d8db844393d6ce/cryptography-45.0.4.tar.gz", hash = "sha256:7405ade85c83c37682c8fe65554759800a4a8c54b2d96e0f8ad114d31b808d57", size = 744890, upload-time = "2025-06-10T00:03:51.297Z" }
wheels = [
    { url = "https://files.pythonhosted.org/packages/cc/1c/92637793de053832523b410dbe016d3f5c11b41d0cf6eef8787aabb51d41/cryptography-45.0.4-cp311-abi3-macosx_10_9_universal2.whl", hash = "sha256:425a9a6ac2823ee6e46a76a21a4e8342d8fa5c01e08b823c1f19a8b74f096069", size = 7055712, upload-time = "2025-06-10T00:02:38.826Z" },
    { url = "https://files.pythonhosted.org/packages/ba/14/93b69f2af9ba832ad6618a03f8a034a5851dc9a3314336a3d71c252467e1/cryptography-45.0.4-cp311-abi3-manylinux2014_aarch64.manylinux_2_17_aarch64.whl", hash = "sha256:680806cf63baa0039b920f4976f5f31b10e772de42f16310a6839d9f21a26b0d", size = 4205335, upload-time = "2025-06-10T00:02:41.64Z" },
    { url = "https://files.pythonhosted.org/packages/67/30/fae1000228634bf0b647fca80403db5ca9e3933b91dd060570689f0bd0f7/cryptography-45.0.4-cp311-abi3-manylinux2014_x86_64.manylinux_2_17_x86_64.whl", hash = "sha256:4ca0f52170e821bc8da6fc0cc565b7bb8ff8d90d36b5e9fdd68e8a86bdf72036", size = 4431487, upload-time = "2025-06-10T00:02:43.696Z" },
    { url = "https://files.pythonhosted.org/packages/6d/5a/7dffcf8cdf0cb3c2430de7404b327e3db64735747d641fc492539978caeb/cryptography-45.0.4-cp311-abi3-manylinux_2_28_aarch64.whl", hash = "sha256:f3fe7a5ae34d5a414957cc7f457e2b92076e72938423ac64d215722f6cf49a9e", size = 4208922, upload-time = "2025-06-10T00:02:45.334Z" },
    { url = "https://files.pythonhosted.org/packages/c6/f3/528729726eb6c3060fa3637253430547fbaaea95ab0535ea41baa4a6fbd8/cryptography-45.0.4-cp311-abi3-manylinux_2_28_armv7l.manylinux_2_31_armv7l.whl", hash = "sha256:25eb4d4d3e54595dc8adebc6bbd5623588991d86591a78c2548ffb64797341e2", size = 3900433, upload-time = "2025-06-10T00:02:47.359Z" },
    { url = "https://files.pythonhosted.org/packages/d9/4a/67ba2e40f619e04d83c32f7e1d484c1538c0800a17c56a22ff07d092ccc1/cryptography-45.0.4-cp311-abi3-manylinux_2_28_x86_64.whl", hash = "sha256:ce1678a2ccbe696cf3af15a75bb72ee008d7ff183c9228592ede9db467e64f1b", size = 4464163, upload-time = "2025-06-10T00:02:49.412Z" },
    { url = "https://files.pythonhosted.org/packages/7e/9a/b4d5aa83661483ac372464809c4b49b5022dbfe36b12fe9e323ca8512420/cryptography-45.0.4-cp311-abi3-manylinux_2_34_aarch64.whl", hash = "sha256:49fe9155ab32721b9122975e168a6760d8ce4cffe423bcd7ca269ba41b5dfac1", size = 4208687, upload-time = "2025-06-10T00:02:50.976Z" },
    { url = "https://files.pythonhosted.org/packages/db/b7/a84bdcd19d9c02ec5807f2ec2d1456fd8451592c5ee353816c09250e3561/cryptography-45.0.4-cp311-abi3-manylinux_2_34_x86_64.whl", hash = "sha256:2882338b2a6e0bd337052e8b9007ced85c637da19ef9ecaf437744495c8c2999", size = 4463623, upload-time = "2025-06-10T00:02:52.542Z" },
    { url = "https://files.pythonhosted.org/packages/d8/84/69707d502d4d905021cac3fb59a316344e9f078b1da7fb43ecde5e10840a/cryptography-45.0.4-cp311-abi3-musllinux_1_2_aarch64.whl", hash = "sha256:23b9c3ea30c3ed4db59e7b9619272e94891f8a3a5591d0b656a7582631ccf750", size = 4332447, upload-time = "2025-06-10T00:02:54.63Z" },
    { url = "https://files.pythonhosted.org/packages/f3/ee/d4f2ab688e057e90ded24384e34838086a9b09963389a5ba6854b5876598/cryptography-45.0.4-cp311-abi3-musllinux_1_2_x86_64.whl", hash = "sha256:b0a97c927497e3bc36b33987abb99bf17a9a175a19af38a892dc4bbb844d7ee2", size = 4572830, upload-time = "2025-06-10T00:02:56.689Z" },
    { url = "https://files.pythonhosted.org/packages/70/d4/994773a261d7ff98034f72c0e8251fe2755eac45e2265db4c866c1c6829c/cryptography-45.0.4-cp311-abi3-win32.whl", hash = "sha256:e00a6c10a5c53979d6242f123c0a97cff9f3abed7f064fc412c36dc521b5f257", size = 2932769, upload-time = "2025-06-10T00:02:58.467Z" },
    { url = "https://files.pythonhosted.org/packages/5a/42/c80bd0b67e9b769b364963b5252b17778a397cefdd36fa9aa4a5f34c599a/cryptography-45.0.4-cp311-abi3-win_amd64.whl", hash = "sha256:817ee05c6c9f7a69a16200f0c90ab26d23a87701e2a284bd15156783e46dbcc8", size = 3410441, upload-time = "2025-06-10T00:03:00.14Z" },
    { url = "https://files.pythonhosted.org/packages/ce/0b/2488c89f3a30bc821c9d96eeacfcab6ff3accc08a9601ba03339c0fd05e5/cryptography-45.0.4-cp37-abi3-macosx_10_9_universal2.whl", hash = "sha256:964bcc28d867e0f5491a564b7debb3ffdd8717928d315d12e0d7defa9e43b723", size = 7031836, upload-time = "2025-06-10T00:03:01.726Z" },
    { url = "https://files.pythonhosted.org/packages/fe/51/8c584ed426093aac257462ae62d26ad61ef1cbf5b58d8b67e6e13c39960e/cryptography-45.0.4-cp37-abi3-manylinux2014_aarch64.manylinux_2_17_aarch64.whl", hash = "sha256:6a5bf57554e80f75a7db3d4b1dacaa2764611ae166ab42ea9a72bcdb5d577637", size = 4195746, upload-time = "2025-06-10T00:03:03.94Z" },
    { url = "https://files.pythonhosted.org/packages/5c/7d/4b0ca4d7af95a704eef2f8f80a8199ed236aaf185d55385ae1d1610c03c2/cryptography-45.0.4-cp37-abi3-manylinux2014_x86_64.manylinux_2_17_x86_64.whl", hash = "sha256:46cf7088bf91bdc9b26f9c55636492c1cce3e7aaf8041bbf0243f5e5325cfb2d", size = 4424456, upload-time = "2025-06-10T00:03:05.589Z" },
    { url = "https://files.pythonhosted.org/packages/1d/45/5fabacbc6e76ff056f84d9f60eeac18819badf0cefc1b6612ee03d4ab678/cryptography-45.0.4-cp37-abi3-manylinux_2_28_aarch64.whl", hash = "sha256:7bedbe4cc930fa4b100fc845ea1ea5788fcd7ae9562e669989c11618ae8d76ee", size = 4198495, upload-time = "2025-06-10T00:03:09.172Z" },
    { url = "https://files.pythonhosted.org/packages/55/b7/ffc9945b290eb0a5d4dab9b7636706e3b5b92f14ee5d9d4449409d010d54/cryptography-45.0.4-cp37-abi3-manylinux_2_28_armv7l.manylinux_2_31_armv7l.whl", hash = "sha256:eaa3e28ea2235b33220b949c5a0d6cf79baa80eab2eb5607ca8ab7525331b9ff", size = 3885540, upload-time = "2025-06-10T00:03:10.835Z" },
    { url = "https://files.pythonhosted.org/packages/7f/e3/57b010282346980475e77d414080acdcb3dab9a0be63071efc2041a2c6bd/cryptography-45.0.4-cp37-abi3-manylinux_2_28_x86_64.whl", hash = "sha256:7ef2dde4fa9408475038fc9aadfc1fb2676b174e68356359632e980c661ec8f6", size = 4452052, upload-time = "2025-06-10T00:03:12.448Z" },
    { url = "https://files.pythonhosted.org/packages/37/e6/ddc4ac2558bf2ef517a358df26f45bc774a99bf4653e7ee34b5e749c03e3/cryptography-45.0.4-cp37-abi3-manylinux_2_34_aarch64.whl", hash = "sha256:6a3511ae33f09094185d111160fd192c67aa0a2a8d19b54d36e4c78f651dc5ad", size = 4198024, upload-time = "2025-06-10T00:03:13.976Z" },
    { url = "https://files.pythonhosted.org/packages/3a/c0/85fa358ddb063ec588aed4a6ea1df57dc3e3bc1712d87c8fa162d02a65fc/cryptography-45.0.4-cp37-abi3-manylinux_2_34_x86_64.whl", hash = "sha256:06509dc70dd71fa56eaa138336244e2fbaf2ac164fc9b5e66828fccfd2b680d6", size = 4451442, upload-time = "2025-06-10T00:03:16.248Z" },
    { url = "https://files.pythonhosted.org/packages/33/67/362d6ec1492596e73da24e669a7fbbaeb1c428d6bf49a29f7a12acffd5dc/cryptography-45.0.4-cp37-abi3-musllinux_1_2_aarch64.whl", hash = "sha256:5f31e6b0a5a253f6aa49be67279be4a7e5a4ef259a9f33c69f7d1b1191939872", size = 4325038, upload-time = "2025-06-10T00:03:18.4Z" },
    { url = "https://files.pythonhosted.org/packages/53/75/82a14bf047a96a1b13ebb47fb9811c4f73096cfa2e2b17c86879687f9027/cryptography-45.0.4-cp37-abi3-musllinux_1_2_x86_64.whl", hash = "sha256:944e9ccf67a9594137f942d5b52c8d238b1b4e46c7a0c2891b7ae6e01e7c80a4", size = 4560964, upload-time = "2025-06-10T00:03:20.06Z" },
    { url = "https://files.pythonhosted.org/packages/cd/37/1a3cba4c5a468ebf9b95523a5ef5651244693dc712001e276682c278fc00/cryptography-45.0.4-cp37-abi3-win32.whl", hash = "sha256:c22fe01e53dc65edd1945a2e6f0015e887f84ced233acecb64b4daadb32f5c97", size = 2924557, upload-time = "2025-06-10T00:03:22.563Z" },
    { url = "https://files.pythonhosted.org/packages/2a/4b/3256759723b7e66380397d958ca07c59cfc3fb5c794fb5516758afd05d41/cryptography-45.0.4-cp37-abi3-win_amd64.whl", hash = "sha256:627ba1bc94f6adf0b0a2e35d87020285ead22d9f648c7e75bb64f367375f3b22", size = 3395508, upload-time = "2025-06-10T00:03:24.586Z" },
]

[[package]]
name = "deprecated"
version = "1.2.18"
source = { registry = "https://pypi.org/simple" }
dependencies = [
    { name = "wrapt" },
]
sdist = { url = "https://files.pythonhosted.org/packages/98/97/06afe62762c9a8a86af0cfb7bfdab22a43ad17138b07af5b1a58442690a2/deprecated-1.2.18.tar.gz", hash = "sha256:422b6f6d859da6f2ef57857761bfb392480502a64c3028ca9bbe86085d72115d", size = 2928744, upload-time = "2025-01-27T10:46:25.7Z" }
wheels = [
    { url = "https://files.pythonhosted.org/packages/6e/c6/ac0b6c1e2d138f1002bcf799d330bd6d85084fece321e662a14223794041/Deprecated-1.2.18-py2.py3-none-any.whl", hash = "sha256:bd5011788200372a32418f888e326a09ff80d0214bd961147cfed01b5c018eec", size = 9998, upload-time = "2025-01-27T10:46:09.186Z" },
]

[[package]]
name = "distlib"
version = "0.3.9"
source = { registry = "https://pypi.org/simple" }
sdist = { url = "https://files.pythonhosted.org/packages/0d/dd/1bec4c5ddb504ca60fc29472f3d27e8d4da1257a854e1d96742f15c1d02d/distlib-0.3.9.tar.gz", hash = "sha256:a60f20dea646b8a33f3e7772f74dc0b2d0772d2837ee1342a00645c81edf9403", size = 613923, upload-time = "2024-10-09T18:35:47.551Z" }
wheels = [
    { url = "https://files.pythonhosted.org/packages/91/a1/cf2472db20f7ce4a6be1253a81cfdf85ad9c7885ffbed7047fb72c24cf87/distlib-0.3.9-py2.py3-none-any.whl", hash = "sha256:47f8c22fd27c27e25a65601af709b38e4f0a45ea4fc2e710f65755fa8caaaf87", size = 468973, upload-time = "2024-10-09T18:35:44.272Z" },
]

[[package]]
name = "dnspython"
version = "2.7.0"
source = { registry = "https://pypi.org/simple" }
sdist = { url = "https://files.pythonhosted.org/packages/b5/4a/263763cb2ba3816dd94b08ad3a33d5fdae34ecb856678773cc40a3605829/dnspython-2.7.0.tar.gz", hash = "sha256:ce9c432eda0dc91cf618a5cedf1a4e142651196bbcd2c80e89ed5a907e5cfaf1", size = 345197, upload-time = "2024-10-05T20:14:59.362Z" }
wheels = [
    { url = "https://files.pythonhosted.org/packages/68/1b/e0a87d256e40e8c888847551b20a017a6b98139178505dc7ffb96f04e954/dnspython-2.7.0-py3-none-any.whl", hash = "sha256:b4c34b7d10b51bcc3a5071e7b8dee77939f1e878477eeecc965e9835f63c6c86", size = 313632, upload-time = "2024-10-05T20:14:57.687Z" },
]

[[package]]
name = "docker"
version = "7.1.0"
source = { registry = "https://pypi.org/simple" }
dependencies = [
    { name = "pywin32", marker = "sys_platform == 'win32'" },
    { name = "requests" },
    { name = "urllib3" },
]
sdist = { url = "https://files.pythonhosted.org/packages/91/9b/4a2ea29aeba62471211598dac5d96825bb49348fa07e906ea930394a83ce/docker-7.1.0.tar.gz", hash = "sha256:ad8c70e6e3f8926cb8a92619b832b4ea5299e2831c14284663184e200546fa6c", size = 117834, upload-time = "2024-05-23T11:13:57.216Z" }
wheels = [
    { url = "https://files.pythonhosted.org/packages/e3/26/57c6fb270950d476074c087527a558ccb6f4436657314bfb6cdf484114c4/docker-7.1.0-py3-none-any.whl", hash = "sha256:c96b93b7f0a746f9e77d325bcfb87422a3d8bd4f03136ae8a85b37f1898d5fc0", size = 147774, upload-time = "2024-05-23T11:13:55.01Z" },
]

[[package]]
name = "docopt"
version = "0.6.2"
source = { registry = "https://pypi.org/simple" }
sdist = { url = "https://files.pythonhosted.org/packages/a2/55/8f8cab2afd404cf578136ef2cc5dfb50baa1761b68c9da1fb1e4eed343c9/docopt-0.6.2.tar.gz", hash = "sha256:49b3a825280bd66b3aa83585ef59c4a8c82f2c8a522dbe754a8bc8d08c85c491", size = 25901, upload-time = "2014-06-16T11:18:57.406Z" }

[[package]]
name = "docutils"
version = "0.21.2"
source = { registry = "https://pypi.org/simple" }
sdist = { url = "https://files.pythonhosted.org/packages/ae/ed/aefcc8cd0ba62a0560c3c18c33925362d46c6075480bfa4df87b28e169a9/docutils-0.21.2.tar.gz", hash = "sha256:3a6b18732edf182daa3cd12775bbb338cf5691468f91eeeb109deff6ebfa986f", size = 2204444, upload-time = "2024-04-23T18:57:18.24Z" }
wheels = [
    { url = "https://files.pythonhosted.org/packages/8f/d7/9322c609343d929e75e7e5e6255e614fcc67572cfd083959cdef3b7aad79/docutils-0.21.2-py3-none-any.whl", hash = "sha256:dafca5b9e384f0e419294eb4d2ff9fa826435bf15f15b7bd45723e8ad76811b2", size = 587408, upload-time = "2024-04-23T18:57:14.835Z" },
]

[[package]]
name = "email-validator"
version = "2.2.0"
source = { registry = "https://pypi.org/simple" }
dependencies = [
    { name = "dnspython" },
    { name = "idna" },
]
sdist = { url = "https://files.pythonhosted.org/packages/48/ce/13508a1ec3f8bb981ae4ca79ea40384becc868bfae97fd1c942bb3a001b1/email_validator-2.2.0.tar.gz", hash = "sha256:cb690f344c617a714f22e66ae771445a1ceb46821152df8e165c5f9a364582b7", size = 48967, upload-time = "2024-06-20T11:30:30.034Z" }
wheels = [
    { url = "https://files.pythonhosted.org/packages/d7/ee/bf0adb559ad3c786f12bcbc9296b3f5675f529199bef03e2df281fa1fadb/email_validator-2.2.0-py3-none-any.whl", hash = "sha256:561977c2d73ce3611850a06fa56b414621e0c8faa9d66f2611407d87465da631", size = 33521, upload-time = "2024-06-20T11:30:28.248Z" },
]

[[package]]
name = "execnet"
version = "2.1.1"
source = { registry = "https://pypi.org/simple" }
sdist = { url = "https://files.pythonhosted.org/packages/bb/ff/b4c0dc78fbe20c3e59c0c7334de0c27eb4001a2b2017999af398bf730817/execnet-2.1.1.tar.gz", hash = "sha256:5189b52c6121c24feae288166ab41b32549c7e2348652736540b9e6e7d4e72e3", size = 166524, upload-time = "2024-04-08T09:04:19.245Z" }
wheels = [
    { url = "https://files.pythonhosted.org/packages/43/09/2aea36ff60d16dd8879bdb2f5b3ee0ba8d08cbbdcdfe870e695ce3784385/execnet-2.1.1-py3-none-any.whl", hash = "sha256:26dee51f1b80cebd6d0ca8e74dd8745419761d3bef34163928cbebbdc4749fdc", size = 40612, upload-time = "2024-04-08T09:04:17.414Z" },
]

[[package]]
name = "faker"
version = "37.5.3"
source = { registry = "https://pypi.org/simple" }
dependencies = [
    { name = "tzdata" },
]
sdist = { url = "https://files.pythonhosted.org/packages/ce/5d/7797a74e8e31fa227f0303239802c5f09b6722bdb6638359e7b6c8f30004/faker-37.5.3.tar.gz", hash = "sha256:8315d8ff4d6f4f588bd42ffe63abd599886c785073e26a44707e10eeba5713dc", size = 1907147, upload-time = "2025-07-30T15:52:19.528Z" }
wheels = [
    { url = "https://files.pythonhosted.org/packages/4b/bf/d06dd96e7afa72069dbdd26ed0853b5e8bd7941e2c0819a9b21d6e6fc052/faker-37.5.3-py3-none-any.whl", hash = "sha256:386fe9d5e6132a915984bf887fcebcc72d6366a25dd5952905b31b141a17016d", size = 1949261, upload-time = "2025-07-30T15:52:17.729Z" },
]

[[package]]
name = "fastapi"
version = "0.116.1"
source = { registry = "https://pypi.org/simple" }
dependencies = [
    { name = "pydantic" },
    { name = "starlette" },
    { name = "typing-extensions" },
]
sdist = { url = "https://files.pythonhosted.org/packages/78/d7/6c8b3bfe33eeffa208183ec037fee0cce9f7f024089ab1c5d12ef04bd27c/fastapi-0.116.1.tar.gz", hash = "sha256:ed52cbf946abfd70c5a0dccb24673f0670deeb517a88b3544d03c2a6bf283143", size = 296485, upload-time = "2025-07-11T16:22:32.057Z" }
wheels = [
    { url = "https://files.pythonhosted.org/packages/e5/47/d63c60f59a59467fda0f93f46335c9d18526d7071f025cb5b89d5353ea42/fastapi-0.116.1-py3-none-any.whl", hash = "sha256:c46ac7c312df840f0c9e220f7964bada936781bc4e2e6eb71f1c4d7553786565", size = 95631, upload-time = "2025-07-11T16:22:30.485Z" },
]

[[package]]
name = "filelock"
version = "3.18.0"
source = { registry = "https://pypi.org/simple" }
sdist = { url = "https://files.pythonhosted.org/packages/0a/10/c23352565a6544bdc5353e0b15fc1c563352101f30e24bf500207a54df9a/filelock-3.18.0.tar.gz", hash = "sha256:adbc88eabb99d2fec8c9c1b229b171f18afa655400173ddc653d5d01501fb9f2", size = 18075, upload-time = "2025-03-14T07:11:40.47Z" }
wheels = [
    { url = "https://files.pythonhosted.org/packages/4d/36/2a115987e2d8c300a974597416d9de88f2444426de9571f4b59b2cca3acc/filelock-3.18.0-py3-none-any.whl", hash = "sha256:c401f4f8377c4464e6db25fff06205fd89bdd83b65eb0488ed1b160f780e21de", size = 16215, upload-time = "2025-03-14T07:11:39.145Z" },
]

[[package]]
name = "fraiseql"
<<<<<<< HEAD
version = "0.7.5"
=======
version = "0.7.6"
>>>>>>> 2d17b178
source = { editable = "." }
dependencies = [
    { name = "aiosqlite" },
    { name = "click" },
    { name = "fastapi" },
    { name = "graphql-core" },
    { name = "httpx" },
    { name = "passlib", extra = ["argon2"] },
    { name = "psycopg", extra = ["pool"] },
    { name = "psycopg-pool" },
    { name = "pydantic" },
    { name = "pydantic-settings" },
    { name = "pyjwt", extra = ["crypto"] },
    { name = "python-dateutil" },
    { name = "python-dotenv" },
    { name = "starlette" },
    { name = "structlog" },
    { name = "uvicorn" },
]

[package.optional-dependencies]
all = [
    { name = "httpx" },
    { name = "opentelemetry-api" },
    { name = "opentelemetry-exporter-jaeger" },
    { name = "opentelemetry-exporter-otlp" },
    { name = "opentelemetry-instrumentation-psycopg" },
    { name = "opentelemetry-sdk" },
    { name = "protobuf" },
    { name = "pyjwt", extra = ["crypto"] },
    { name = "redis" },
    { name = "wrapt" },
]
auth0 = [
    { name = "httpx" },
    { name = "pyjwt", extra = ["crypto"] },
]
dev = [
    { name = "black" },
    { name = "build" },
    { name = "docker" },
    { name = "email-validator" },
    { name = "faker" },
    { name = "pre-commit" },
    { name = "prometheus-client" },
    { name = "pyright" },
    { name = "pytest" },
    { name = "pytest-asyncio" },
    { name = "pytest-cov" },
    { name = "pytest-mock" },
    { name = "pytest-timeout" },
    { name = "pytest-watch" },
    { name = "pytest-xdist" },
    { name = "pyyaml" },
    { name = "ruff" },
    { name = "testcontainers" },
    { name = "tox" },
    { name = "twine" },
]
docs = [
    { name = "mkdocs" },
    { name = "mkdocs-material" },
    { name = "pymdown-extensions" },
]
redis = [
    { name = "redis" },
]
tracing = [
    { name = "opentelemetry-api" },
    { name = "opentelemetry-exporter-jaeger" },
    { name = "opentelemetry-exporter-otlp" },
    { name = "opentelemetry-instrumentation-psycopg" },
    { name = "opentelemetry-sdk" },
    { name = "protobuf" },
    { name = "wrapt" },
]

[package.dev-dependencies]
dev = [
    { name = "build" },
    { name = "docker" },
    { name = "pre-commit" },
    { name = "pytest" },
    { name = "pytest-asyncio" },
    { name = "testcontainers" },
    { name = "twine" },
]

[package.metadata]
requires-dist = [
    { name = "aiosqlite", specifier = ">=0.21.0" },
    { name = "black", marker = "extra == 'dev'", specifier = ">=25.0.1" },
    { name = "build", marker = "extra == 'dev'", specifier = ">=1.0.0" },
    { name = "click", specifier = ">=8.1.0" },
    { name = "docker", marker = "extra == 'dev'", specifier = ">=7.1.0" },
    { name = "email-validator", marker = "extra == 'dev'", specifier = ">=2.0.0" },
    { name = "faker", marker = "extra == 'dev'", specifier = ">=37.5.3" },
    { name = "fastapi", specifier = ">=0.115.12" },
    { name = "graphql-core", specifier = ">=3.2.6" },
    { name = "httpx", specifier = ">=0.25.0" },
    { name = "httpx", marker = "extra == 'all'", specifier = ">=0.25.0" },
    { name = "httpx", marker = "extra == 'auth0'", specifier = ">=0.25.0" },
    { name = "mkdocs", marker = "extra == 'docs'", specifier = ">=1.5.0" },
    { name = "mkdocs-material", marker = "extra == 'docs'", specifier = ">=9.0.0" },
    { name = "opentelemetry-api", marker = "extra == 'all'", specifier = ">=1.20.0" },
    { name = "opentelemetry-api", marker = "extra == 'tracing'", specifier = ">=1.20.0" },
    { name = "opentelemetry-exporter-jaeger", marker = "extra == 'all'", specifier = ">=1.20.0" },
    { name = "opentelemetry-exporter-jaeger", marker = "extra == 'tracing'", specifier = ">=1.20.0" },
    { name = "opentelemetry-exporter-otlp", marker = "extra == 'all'", specifier = ">=1.20.0" },
    { name = "opentelemetry-exporter-otlp", marker = "extra == 'tracing'", specifier = ">=1.20.0" },
    { name = "opentelemetry-instrumentation-psycopg", marker = "extra == 'all'", specifier = ">=0.40b0" },
    { name = "opentelemetry-instrumentation-psycopg", marker = "extra == 'tracing'", specifier = ">=0.40b0" },
    { name = "opentelemetry-sdk", marker = "extra == 'all'", specifier = ">=1.20.0" },
    { name = "opentelemetry-sdk", marker = "extra == 'tracing'", specifier = ">=1.20.0" },
    { name = "passlib", extras = ["argon2"], specifier = ">=1.7.4" },
    { name = "pre-commit", marker = "extra == 'dev'", specifier = ">=4.2.0" },
    { name = "prometheus-client", marker = "extra == 'dev'", specifier = ">=0.20.0" },
    { name = "protobuf", marker = "extra == 'all'", specifier = ">=4.25.8,<5.0" },
    { name = "protobuf", marker = "extra == 'tracing'", specifier = ">=4.25.8,<5.0" },
    { name = "psycopg", extras = ["pool"], specifier = ">=3.2.6" },
    { name = "psycopg-pool", specifier = ">=3.2.6" },
    { name = "pydantic", specifier = ">=2.0.0" },
    { name = "pydantic-settings", specifier = ">=2.0.0" },
    { name = "pyjwt", extras = ["crypto"], specifier = ">=2.8.0" },
    { name = "pyjwt", extras = ["crypto"], marker = "extra == 'all'", specifier = ">=2.8.0" },
    { name = "pyjwt", extras = ["crypto"], marker = "extra == 'auth0'", specifier = ">=2.8.0" },
    { name = "pymdown-extensions", marker = "extra == 'docs'", specifier = ">=10.0" },
    { name = "pyright", marker = "extra == 'dev'", specifier = ">=1.1.401" },
    { name = "pytest", marker = "extra == 'dev'", specifier = ">=8.3.5" },
    { name = "pytest-asyncio", marker = "extra == 'dev'", specifier = ">=1.0.0" },
    { name = "pytest-cov", marker = "extra == 'dev'", specifier = ">=4.0.0" },
    { name = "pytest-mock", marker = "extra == 'dev'", specifier = ">=3.11.0" },
    { name = "pytest-timeout", marker = "extra == 'dev'", specifier = ">=2.4.0" },
    { name = "pytest-watch", marker = "extra == 'dev'", specifier = ">=1.0.0" },
    { name = "pytest-xdist", marker = "extra == 'dev'", specifier = ">=3.5.0" },
    { name = "python-dateutil", specifier = ">=2.8.0" },
    { name = "python-dotenv", specifier = ">=1.0.0" },
    { name = "pyyaml", marker = "extra == 'dev'", specifier = ">=6.0.0" },
    { name = "redis", marker = "extra == 'all'", specifier = ">=5.0.0" },
    { name = "redis", marker = "extra == 'redis'", specifier = ">=5.0.0" },
    { name = "ruff", marker = "extra == 'dev'", specifier = ">=0.8.4" },
    { name = "starlette", specifier = ">=0.47.2" },
    { name = "structlog", specifier = ">=23.0.0" },
    { name = "testcontainers", extras = ["postgres"], marker = "extra == 'dev'", specifier = ">=4.10.0" },
    { name = "tox", marker = "extra == 'dev'", specifier = ">=4.0.0" },
    { name = "twine", marker = "extra == 'dev'", specifier = ">=6.1.0" },
    { name = "uvicorn", specifier = ">=0.34.3" },
    { name = "wrapt", marker = "extra == 'all'", specifier = ">=1.16.0" },
    { name = "wrapt", marker = "extra == 'tracing'", specifier = ">=1.16.0" },
]
provides-extras = ["dev", "auth0", "docs", "tracing", "redis", "all"]

[package.metadata.requires-dev]
dev = [
    { name = "build", specifier = ">=1.2.2.post1" },
    { name = "docker", specifier = ">=7.1.0" },
    { name = "pre-commit", specifier = ">=4.2.0" },
    { name = "pytest", specifier = ">=8.4.0" },
    { name = "pytest-asyncio", specifier = ">=1.0.0" },
    { name = "testcontainers", specifier = ">=4.10.0" },
    { name = "twine", specifier = ">=6.1.0" },
]

[[package]]
name = "ghp-import"
version = "2.1.0"
source = { registry = "https://pypi.org/simple" }
dependencies = [
    { name = "python-dateutil" },
]
sdist = { url = "https://files.pythonhosted.org/packages/d9/29/d40217cbe2f6b1359e00c6c307bb3fc876ba74068cbab3dde77f03ca0dc4/ghp-import-2.1.0.tar.gz", hash = "sha256:9c535c4c61193c2df8871222567d7fd7e5014d835f97dc7b7439069e2413d343", size = 10943, upload-time = "2022-05-02T15:47:16.11Z" }
wheels = [
    { url = "https://files.pythonhosted.org/packages/f7/ec/67fbef5d497f86283db54c22eec6f6140243aae73265799baaaa19cd17fb/ghp_import-2.1.0-py3-none-any.whl", hash = "sha256:8337dd7b50877f163d4c0289bc1f1c7f127550241988d568c1db512c4324a619", size = 11034, upload-time = "2022-05-02T15:47:14.552Z" },
]

[[package]]
name = "googleapis-common-protos"
version = "1.59.1"
source = { registry = "https://pypi.org/simple" }
dependencies = [
    { name = "protobuf" },
]
sdist = { url = "https://files.pythonhosted.org/packages/28/9b/ea531afe585da044686ab13351c99dfbb2ca02b96c396874946d52d0e127/googleapis-common-protos-1.59.1.tar.gz", hash = "sha256:b35d530fe825fb4227857bc47ad84c33c809ac96f312e13182bdeaa2abe1178a", size = 118520, upload-time = "2023-06-12T21:07:00.313Z" }
wheels = [
    { url = "https://files.pythonhosted.org/packages/b3/b7/bbaa556e9ff0580f408c64ccf4db0c1414eec79e7151d33a10bc209ffb6d/googleapis_common_protos-1.59.1-py2.py3-none-any.whl", hash = "sha256:0cbedb6fb68f1c07e18eb4c48256320777707e7d0c55063ae56c15db3224a61e", size = 224487, upload-time = "2023-06-12T21:06:58.546Z" },
]

[[package]]
name = "graphql-core"
version = "3.2.6"
source = { registry = "https://pypi.org/simple" }
sdist = { url = "https://files.pythonhosted.org/packages/c4/16/7574029da84834349b60ed71614d66ca3afe46e9bf9c7b9562102acb7d4f/graphql_core-3.2.6.tar.gz", hash = "sha256:c08eec22f9e40f0bd61d805907e3b3b1b9a320bc606e23dc145eebca07c8fbab", size = 505353, upload-time = "2025-01-26T16:36:27.374Z" }
wheels = [
    { url = "https://files.pythonhosted.org/packages/ae/4f/7297663840621022bc73c22d7d9d80dbc78b4db6297f764b545cd5dd462d/graphql_core-3.2.6-py3-none-any.whl", hash = "sha256:78b016718c161a6fb20a7d97bbf107f331cd1afe53e45566c59f776ed7f0b45f", size = 203416, upload-time = "2025-01-26T16:36:24.868Z" },
]

[[package]]
name = "grpcio"
version = "1.73.0"
source = { registry = "https://pypi.org/simple" }
sdist = { url = "https://files.pythonhosted.org/packages/8e/7b/ca3f561aeecf0c846d15e1b38921a60dffffd5d4113931198fbf455334ee/grpcio-1.73.0.tar.gz", hash = "sha256:3af4c30918a7f0d39de500d11255f8d9da4f30e94a2033e70fe2a720e184bd8e", size = 12786424, upload-time = "2025-06-09T10:08:23.365Z" }
wheels = [
    { url = "https://files.pythonhosted.org/packages/60/da/6f3f7a78e5455c4cbe87c85063cc6da05d65d25264f9d4aed800ece46294/grpcio-1.73.0-cp313-cp313-linux_armv7l.whl", hash = "sha256:da1d677018ef423202aca6d73a8d3b2cb245699eb7f50eb5f74cae15a8e1f724", size = 5335867, upload-time = "2025-06-09T10:04:03.153Z" },
    { url = "https://files.pythonhosted.org/packages/53/14/7d1f2526b98b9658d7be0bb163fd78d681587de6709d8b0c74b4b481b013/grpcio-1.73.0-cp313-cp313-macosx_11_0_universal2.whl", hash = "sha256:36bf93f6a657f37c131d9dd2c391b867abf1426a86727c3575393e9e11dadb0d", size = 10595587, upload-time = "2025-06-09T10:04:05.694Z" },
    { url = "https://files.pythonhosted.org/packages/02/24/a293c398ae44e741da1ed4b29638edbb002258797b07a783f65506165b4c/grpcio-1.73.0-cp313-cp313-manylinux_2_17_aarch64.whl", hash = "sha256:d84000367508ade791d90c2bafbd905574b5ced8056397027a77a215d601ba15", size = 5765793, upload-time = "2025-06-09T10:04:09.235Z" },
    { url = "https://files.pythonhosted.org/packages/e1/24/d84dbd0b5bf36fb44922798d525a85cefa2ffee7b7110e61406e9750ed15/grpcio-1.73.0-cp313-cp313-manylinux_2_17_i686.manylinux2014_i686.whl", hash = "sha256:c98ba1d928a178ce33f3425ff823318040a2b7ef875d30a0073565e5ceb058d9", size = 6415494, upload-time = "2025-06-09T10:04:12.377Z" },
    { url = "https://files.pythonhosted.org/packages/5e/85/c80dc65aed8e9dce3d54688864bac45331d9c7600985541f18bd5cb301d4/grpcio-1.73.0-cp313-cp313-manylinux_2_17_x86_64.manylinux2014_x86_64.whl", hash = "sha256:a73c72922dfd30b396a5f25bb3a4590195ee45ecde7ee068acb0892d2900cf07", size = 6007279, upload-time = "2025-06-09T10:04:14.878Z" },
    { url = "https://files.pythonhosted.org/packages/37/fc/207c00a4c6fa303d26e2cbd62fbdb0582facdfd08f55500fd83bf6b0f8db/grpcio-1.73.0-cp313-cp313-musllinux_1_1_aarch64.whl", hash = "sha256:10e8edc035724aba0346a432060fd192b42bd03675d083c01553cab071a28da5", size = 6105505, upload-time = "2025-06-09T10:04:17.39Z" },
    { url = "https://files.pythonhosted.org/packages/72/35/8fe69af820667b87ebfcb24214e42a1d53da53cb39edd6b4f84f6b36da86/grpcio-1.73.0-cp313-cp313-musllinux_1_1_i686.whl", hash = "sha256:f5cdc332b503c33b1643b12ea933582c7b081957c8bc2ea4cc4bc58054a09288", size = 6753792, upload-time = "2025-06-09T10:04:19.989Z" },
    { url = "https://files.pythonhosted.org/packages/e2/d8/738c77c1e821e350da4a048849f695ff88a02b291f8c69db23908867aea6/grpcio-1.73.0-cp313-cp313-musllinux_1_1_x86_64.whl", hash = "sha256:07ad7c57233c2109e4ac999cb9c2710c3b8e3f491a73b058b0ce431f31ed8145", size = 6287593, upload-time = "2025-06-09T10:04:22.878Z" },
    { url = "https://files.pythonhosted.org/packages/09/ec/8498eabc018fa39ae8efe5e47e3f4c1bc9ed6281056713871895dc998807/grpcio-1.73.0-cp313-cp313-win32.whl", hash = "sha256:0eb5df4f41ea10bda99a802b2a292d85be28958ede2a50f2beb8c7fc9a738419", size = 3668637, upload-time = "2025-06-09T10:04:25.787Z" },
    { url = "https://files.pythonhosted.org/packages/d7/35/347db7d2e7674b621afd21b12022e7f48c7b0861b5577134b4e939536141/grpcio-1.73.0-cp313-cp313-win_amd64.whl", hash = "sha256:38cf518cc54cd0c47c9539cefa8888549fcc067db0b0c66a46535ca8032020c4", size = 4335872, upload-time = "2025-06-09T10:04:29.032Z" },
]

[[package]]
name = "h11"
version = "0.16.0"
source = { registry = "https://pypi.org/simple" }
sdist = { url = "https://files.pythonhosted.org/packages/01/ee/02a2c011bdab74c6fb3c75474d40b3052059d95df7e73351460c8588d963/h11-0.16.0.tar.gz", hash = "sha256:4e35b956cf45792e4caa5885e69fba00bdbc6ffafbfa020300e549b208ee5ff1", size = 101250, upload-time = "2025-04-24T03:35:25.427Z" }
wheels = [
    { url = "https://files.pythonhosted.org/packages/04/4b/29cac41a4d98d144bf5f6d33995617b185d14b22401f75ca86f384e87ff1/h11-0.16.0-py3-none-any.whl", hash = "sha256:63cf8bbe7522de3bf65932fda1d9c2772064ffb3dae62d55932da54b31cb6c86", size = 37515, upload-time = "2025-04-24T03:35:24.344Z" },
]

[[package]]
name = "httpcore"
version = "1.0.9"
source = { registry = "https://pypi.org/simple" }
dependencies = [
    { name = "certifi" },
    { name = "h11" },
]
sdist = { url = "https://files.pythonhosted.org/packages/06/94/82699a10bca87a5556c9c59b5963f2d039dbd239f25bc2a63907a05a14cb/httpcore-1.0.9.tar.gz", hash = "sha256:6e34463af53fd2ab5d807f399a9b45ea31c3dfa2276f15a2c3f00afff6e176e8", size = 85484, upload-time = "2025-04-24T22:06:22.219Z" }
wheels = [
    { url = "https://files.pythonhosted.org/packages/7e/f5/f66802a942d491edb555dd61e3a9961140fd64c90bce1eafd741609d334d/httpcore-1.0.9-py3-none-any.whl", hash = "sha256:2d400746a40668fc9dec9810239072b40b4484b640a8c38fd654a024c7a1bf55", size = 78784, upload-time = "2025-04-24T22:06:20.566Z" },
]

[[package]]
name = "httpx"
version = "0.28.1"
source = { registry = "https://pypi.org/simple" }
dependencies = [
    { name = "anyio" },
    { name = "certifi" },
    { name = "httpcore" },
    { name = "idna" },
]
sdist = { url = "https://files.pythonhosted.org/packages/b1/df/48c586a5fe32a0f01324ee087459e112ebb7224f646c0b5023f5e79e9956/httpx-0.28.1.tar.gz", hash = "sha256:75e98c5f16b0f35b567856f597f06ff2270a374470a5c2392242528e3e3e42fc", size = 141406, upload-time = "2024-12-06T15:37:23.222Z" }
wheels = [
    { url = "https://files.pythonhosted.org/packages/2a/39/e50c7c3a983047577ee07d2a9e53faf5a69493943ec3f6a384bdc792deb2/httpx-0.28.1-py3-none-any.whl", hash = "sha256:d909fcccc110f8c7faf814ca82a9a4d816bc5a6dbfea25d6591d6985b8ba59ad", size = 73517, upload-time = "2024-12-06T15:37:21.509Z" },
]

[[package]]
name = "id"
version = "1.5.0"
source = { registry = "https://pypi.org/simple" }
dependencies = [
    { name = "requests" },
]
sdist = { url = "https://files.pythonhosted.org/packages/22/11/102da08f88412d875fa2f1a9a469ff7ad4c874b0ca6fed0048fe385bdb3d/id-1.5.0.tar.gz", hash = "sha256:292cb8a49eacbbdbce97244f47a97b4c62540169c976552e497fd57df0734c1d", size = 15237, upload-time = "2024-12-04T19:53:05.575Z" }
wheels = [
    { url = "https://files.pythonhosted.org/packages/9f/cb/18326d2d89ad3b0dd143da971e77afd1e6ca6674f1b1c3df4b6bec6279fc/id-1.5.0-py3-none-any.whl", hash = "sha256:f1434e1cef91f2cbb8a4ec64663d5a23b9ed43ef44c4c957d02583d61714c658", size = 13611, upload-time = "2024-12-04T19:53:03.02Z" },
]

[[package]]
name = "identify"
version = "2.6.12"
source = { registry = "https://pypi.org/simple" }
sdist = { url = "https://files.pythonhosted.org/packages/a2/88/d193a27416618628a5eea64e3223acd800b40749a96ffb322a9b55a49ed1/identify-2.6.12.tar.gz", hash = "sha256:d8de45749f1efb108badef65ee8386f0f7bb19a7f26185f74de6367bffbaf0e6", size = 99254, upload-time = "2025-05-23T20:37:53.3Z" }
wheels = [
    { url = "https://files.pythonhosted.org/packages/7a/cd/18f8da995b658420625f7ef13f037be53ae04ec5ad33f9b718240dcfd48c/identify-2.6.12-py2.py3-none-any.whl", hash = "sha256:ad9672d5a72e0d2ff7c5c8809b62dfa60458626352fb0eb7b55e69bdc45334a2", size = 99145, upload-time = "2025-05-23T20:37:51.495Z" },
]

[[package]]
name = "idna"
version = "3.10"
source = { registry = "https://pypi.org/simple" }
sdist = { url = "https://files.pythonhosted.org/packages/f1/70/7703c29685631f5a7590aa73f1f1d3fa9a380e654b86af429e0934a32f7d/idna-3.10.tar.gz", hash = "sha256:12f65c9b470abda6dc35cf8e63cc574b1c52b11df2c86030af0ac09b01b13ea9", size = 190490, upload-time = "2024-09-15T18:07:39.745Z" }
wheels = [
    { url = "https://files.pythonhosted.org/packages/76/c6/c88e154df9c4e1a2a66ccf0005a88dfb2650c1dffb6f5ce603dfbd452ce3/idna-3.10-py3-none-any.whl", hash = "sha256:946d195a0d259cbba61165e88e65941f16e9b36ea6ddb97f00452bae8b1287d3", size = 70442, upload-time = "2024-09-15T18:07:37.964Z" },
]

[[package]]
name = "importlib-metadata"
version = "8.4.0"
source = { registry = "https://pypi.org/simple" }
dependencies = [
    { name = "zipp" },
]
sdist = { url = "https://files.pythonhosted.org/packages/c0/bd/fa8ce65b0a7d4b6d143ec23b0f5fd3f7ab80121078c465bc02baeaab22dc/importlib_metadata-8.4.0.tar.gz", hash = "sha256:9a547d3bc3608b025f93d403fdd1aae741c24fbb8314df4b155675742ce303c5", size = 54320, upload-time = "2024-08-20T17:11:42.348Z" }
wheels = [
    { url = "https://files.pythonhosted.org/packages/c0/14/362d31bf1076b21e1bcdcb0dc61944822ff263937b804a79231df2774d28/importlib_metadata-8.4.0-py3-none-any.whl", hash = "sha256:66f342cc6ac9818fc6ff340576acd24d65ba0b3efabb2b4ac08b598965a4a2f1", size = 26269, upload-time = "2024-08-20T17:11:41.102Z" },
]

[[package]]
name = "iniconfig"
version = "2.1.0"
source = { registry = "https://pypi.org/simple" }
sdist = { url = "https://files.pythonhosted.org/packages/f2/97/ebf4da567aa6827c909642694d71c9fcf53e5b504f2d96afea02718862f3/iniconfig-2.1.0.tar.gz", hash = "sha256:3abbd2e30b36733fee78f9c7f7308f2d0050e88f0087fd25c2645f63c773e1c7", size = 4793, upload-time = "2025-03-19T20:09:59.721Z" }
wheels = [
    { url = "https://files.pythonhosted.org/packages/2c/e1/e6716421ea10d38022b952c159d5161ca1193197fb744506875fbb87ea7b/iniconfig-2.1.0-py3-none-any.whl", hash = "sha256:9deba5723312380e77435581c6bf4935c94cbfab9b1ed33ef8d238ea168eb760", size = 6050, upload-time = "2025-03-19T20:10:01.071Z" },
]

[[package]]
name = "jaraco-classes"
version = "3.4.0"
source = { registry = "https://pypi.org/simple" }
dependencies = [
    { name = "more-itertools" },
]
sdist = { url = "https://files.pythonhosted.org/packages/06/c0/ed4a27bc5571b99e3cff68f8a9fa5b56ff7df1c2251cc715a652ddd26402/jaraco.classes-3.4.0.tar.gz", hash = "sha256:47a024b51d0239c0dd8c8540c6c7f484be3b8fcf0b2d85c13825780d3b3f3acd", size = 11780, upload-time = "2024-03-31T07:27:36.643Z" }
wheels = [
    { url = "https://files.pythonhosted.org/packages/7f/66/b15ce62552d84bbfcec9a4873ab79d993a1dd4edb922cbfccae192bd5b5f/jaraco.classes-3.4.0-py3-none-any.whl", hash = "sha256:f662826b6bed8cace05e7ff873ce0f9283b5c924470fe664fff1c2f00f581790", size = 6777, upload-time = "2024-03-31T07:27:34.792Z" },
]

[[package]]
name = "jaraco-context"
version = "6.0.1"
source = { registry = "https://pypi.org/simple" }
sdist = { url = "https://files.pythonhosted.org/packages/df/ad/f3777b81bf0b6e7bc7514a1656d3e637b2e8e15fab2ce3235730b3e7a4e6/jaraco_context-6.0.1.tar.gz", hash = "sha256:9bae4ea555cf0b14938dc0aee7c9f32ed303aa20a3b73e7dc80111628792d1b3", size = 13912, upload-time = "2024-08-20T03:39:27.358Z" }
wheels = [
    { url = "https://files.pythonhosted.org/packages/ff/db/0c52c4cf5e4bd9f5d7135ec7669a3a767af21b3a308e1ed3674881e52b62/jaraco.context-6.0.1-py3-none-any.whl", hash = "sha256:f797fc481b490edb305122c9181830a3a5b76d84ef6d1aef2fb9b47ab956f9e4", size = 6825, upload-time = "2024-08-20T03:39:25.966Z" },
]

[[package]]
name = "jaraco-functools"
version = "4.1.0"
source = { registry = "https://pypi.org/simple" }
dependencies = [
    { name = "more-itertools" },
]
sdist = { url = "https://files.pythonhosted.org/packages/ab/23/9894b3df5d0a6eb44611c36aec777823fc2e07740dabbd0b810e19594013/jaraco_functools-4.1.0.tar.gz", hash = "sha256:70f7e0e2ae076498e212562325e805204fc092d7b4c17e0e86c959e249701a9d", size = 19159, upload-time = "2024-09-27T19:47:09.122Z" }
wheels = [
    { url = "https://files.pythonhosted.org/packages/9f/4f/24b319316142c44283d7540e76c7b5a6dbd5db623abd86bb7b3491c21018/jaraco.functools-4.1.0-py3-none-any.whl", hash = "sha256:ad159f13428bc4acbf5541ad6dec511f91573b90fba04df61dafa2a1231cf649", size = 10187, upload-time = "2024-09-27T19:47:07.14Z" },
]

[[package]]
name = "jeepney"
version = "0.9.0"
source = { registry = "https://pypi.org/simple" }
sdist = { url = "https://files.pythonhosted.org/packages/7b/6f/357efd7602486741aa73ffc0617fb310a29b588ed0fd69c2399acbb85b0c/jeepney-0.9.0.tar.gz", hash = "sha256:cf0e9e845622b81e4a28df94c40345400256ec608d0e55bb8a3feaa9163f5732", size = 106758, upload-time = "2025-02-27T18:51:01.684Z" }
wheels = [
    { url = "https://files.pythonhosted.org/packages/b2/a3/e137168c9c44d18eff0376253da9f1e9234d0239e0ee230d2fee6cea8e55/jeepney-0.9.0-py3-none-any.whl", hash = "sha256:97e5714520c16fc0a45695e5365a2e11b81ea79bba796e26f9f1d178cb182683", size = 49010, upload-time = "2025-02-27T18:51:00.104Z" },
]

[[package]]
name = "jinja2"
version = "3.1.6"
source = { registry = "https://pypi.org/simple" }
dependencies = [
    { name = "markupsafe" },
]
sdist = { url = "https://files.pythonhosted.org/packages/df/bf/f7da0350254c0ed7c72f3e33cef02e048281fec7ecec5f032d4aac52226b/jinja2-3.1.6.tar.gz", hash = "sha256:0137fb05990d35f1275a587e9aee6d56da821fc83491a0fb838183be43f66d6d", size = 245115, upload-time = "2025-03-05T20:05:02.478Z" }
wheels = [
    { url = "https://files.pythonhosted.org/packages/62/a1/3d680cbfd5f4b8f15abc1d571870c5fc3e594bb582bc3b64ea099db13e56/jinja2-3.1.6-py3-none-any.whl", hash = "sha256:85ece4451f492d0c13c5dd7c13a64681a86afae63a5f347908daf103ce6d2f67", size = 134899, upload-time = "2025-03-05T20:05:00.369Z" },
]

[[package]]
name = "keyring"
version = "25.6.0"
source = { registry = "https://pypi.org/simple" }
dependencies = [
    { name = "jaraco-classes" },
    { name = "jaraco-context" },
    { name = "jaraco-functools" },
    { name = "jeepney", marker = "sys_platform == 'linux'" },
    { name = "pywin32-ctypes", marker = "sys_platform == 'win32'" },
    { name = "secretstorage", marker = "sys_platform == 'linux'" },
]
sdist = { url = "https://files.pythonhosted.org/packages/70/09/d904a6e96f76ff214be59e7aa6ef7190008f52a0ab6689760a98de0bf37d/keyring-25.6.0.tar.gz", hash = "sha256:0b39998aa941431eb3d9b0d4b2460bc773b9df6fed7621c2dfb291a7e0187a66", size = 62750, upload-time = "2024-12-25T15:26:45.782Z" }
wheels = [
    { url = "https://files.pythonhosted.org/packages/d3/32/da7f44bcb1105d3e88a0b74ebdca50c59121d2ddf71c9e34ba47df7f3a56/keyring-25.6.0-py3-none-any.whl", hash = "sha256:552a3f7af126ece7ed5c89753650eec89c7eaae8617d0aa4d9ad2b75111266bd", size = 39085, upload-time = "2024-12-25T15:26:44.377Z" },
]

[[package]]
name = "markdown"
version = "3.8"
source = { registry = "https://pypi.org/simple" }
sdist = { url = "https://files.pythonhosted.org/packages/2f/15/222b423b0b88689c266d9eac4e61396fe2cc53464459d6a37618ac863b24/markdown-3.8.tar.gz", hash = "sha256:7df81e63f0df5c4b24b7d156eb81e4690595239b7d70937d0409f1b0de319c6f", size = 360906, upload-time = "2025-04-11T14:42:50.928Z" }
wheels = [
    { url = "https://files.pythonhosted.org/packages/51/3f/afe76f8e2246ffbc867440cbcf90525264df0e658f8a5ca1f872b3f6192a/markdown-3.8-py3-none-any.whl", hash = "sha256:794a929b79c5af141ef5ab0f2f642d0f7b1872981250230e72682346f7cc90dc", size = 106210, upload-time = "2025-04-11T14:42:49.178Z" },
]

[[package]]
name = "markdown-it-py"
version = "3.0.0"
source = { registry = "https://pypi.org/simple" }
dependencies = [
    { name = "mdurl" },
]
sdist = { url = "https://files.pythonhosted.org/packages/38/71/3b932df36c1a044d397a1f92d1cf91ee0a503d91e470cbd670aa66b07ed0/markdown-it-py-3.0.0.tar.gz", hash = "sha256:e3f60a94fa066dc52ec76661e37c851cb232d92f9886b15cb560aaada2df8feb", size = 74596, upload-time = "2023-06-03T06:41:14.443Z" }
wheels = [
    { url = "https://files.pythonhosted.org/packages/42/d7/1ec15b46af6af88f19b8e5ffea08fa375d433c998b8a7639e76935c14f1f/markdown_it_py-3.0.0-py3-none-any.whl", hash = "sha256:355216845c60bd96232cd8d8c40e8f9765cc86f46880e43a8fd22dc1a1a8cab1", size = 87528, upload-time = "2023-06-03T06:41:11.019Z" },
]

[[package]]
name = "markupsafe"
version = "3.0.2"
source = { registry = "https://pypi.org/simple" }
sdist = { url = "https://files.pythonhosted.org/packages/b2/97/5d42485e71dfc078108a86d6de8fa46db44a1a9295e89c5d6d4a06e23a62/markupsafe-3.0.2.tar.gz", hash = "sha256:ee55d3edf80167e48ea11a923c7386f4669df67d7994554387f84e7d8b0a2bf0", size = 20537, upload-time = "2024-10-18T15:21:54.129Z" }
wheels = [
    { url = "https://files.pythonhosted.org/packages/83/0e/67eb10a7ecc77a0c2bbe2b0235765b98d164d81600746914bebada795e97/MarkupSafe-3.0.2-cp313-cp313-macosx_10_13_universal2.whl", hash = "sha256:ba9527cdd4c926ed0760bc301f6728ef34d841f405abf9d4f959c478421e4efd", size = 14274, upload-time = "2024-10-18T15:21:24.577Z" },
    { url = "https://files.pythonhosted.org/packages/2b/6d/9409f3684d3335375d04e5f05744dfe7e9f120062c9857df4ab490a1031a/MarkupSafe-3.0.2-cp313-cp313-macosx_11_0_arm64.whl", hash = "sha256:f8b3d067f2e40fe93e1ccdd6b2e1d16c43140e76f02fb1319a05cf2b79d99430", size = 12352, upload-time = "2024-10-18T15:21:25.382Z" },
    { url = "https://files.pythonhosted.org/packages/d2/f5/6eadfcd3885ea85fe2a7c128315cc1bb7241e1987443d78c8fe712d03091/MarkupSafe-3.0.2-cp313-cp313-manylinux_2_17_aarch64.manylinux2014_aarch64.whl", hash = "sha256:569511d3b58c8791ab4c2e1285575265991e6d8f8700c7be0e88f86cb0672094", size = 24122, upload-time = "2024-10-18T15:21:26.199Z" },
    { url = "https://files.pythonhosted.org/packages/0c/91/96cf928db8236f1bfab6ce15ad070dfdd02ed88261c2afafd4b43575e9e9/MarkupSafe-3.0.2-cp313-cp313-manylinux_2_17_x86_64.manylinux2014_x86_64.whl", hash = "sha256:15ab75ef81add55874e7ab7055e9c397312385bd9ced94920f2802310c930396", size = 23085, upload-time = "2024-10-18T15:21:27.029Z" },
    { url = "https://files.pythonhosted.org/packages/c2/cf/c9d56af24d56ea04daae7ac0940232d31d5a8354f2b457c6d856b2057d69/MarkupSafe-3.0.2-cp313-cp313-manylinux_2_5_i686.manylinux1_i686.manylinux_2_17_i686.manylinux2014_i686.whl", hash = "sha256:f3818cb119498c0678015754eba762e0d61e5b52d34c8b13d770f0719f7b1d79", size = 22978, upload-time = "2024-10-18T15:21:27.846Z" },
    { url = "https://files.pythonhosted.org/packages/2a/9f/8619835cd6a711d6272d62abb78c033bda638fdc54c4e7f4272cf1c0962b/MarkupSafe-3.0.2-cp313-cp313-musllinux_1_2_aarch64.whl", hash = "sha256:cdb82a876c47801bb54a690c5ae105a46b392ac6099881cdfb9f6e95e4014c6a", size = 24208, upload-time = "2024-10-18T15:21:28.744Z" },
    { url = "https://files.pythonhosted.org/packages/f9/bf/176950a1792b2cd2102b8ffeb5133e1ed984547b75db47c25a67d3359f77/MarkupSafe-3.0.2-cp313-cp313-musllinux_1_2_i686.whl", hash = "sha256:cabc348d87e913db6ab4aa100f01b08f481097838bdddf7c7a84b7575b7309ca", size = 23357, upload-time = "2024-10-18T15:21:29.545Z" },
    { url = "https://files.pythonhosted.org/packages/ce/4f/9a02c1d335caabe5c4efb90e1b6e8ee944aa245c1aaaab8e8a618987d816/MarkupSafe-3.0.2-cp313-cp313-musllinux_1_2_x86_64.whl", hash = "sha256:444dcda765c8a838eaae23112db52f1efaf750daddb2d9ca300bcae1039adc5c", size = 23344, upload-time = "2024-10-18T15:21:30.366Z" },
    { url = "https://files.pythonhosted.org/packages/ee/55/c271b57db36f748f0e04a759ace9f8f759ccf22b4960c270c78a394f58be/MarkupSafe-3.0.2-cp313-cp313-win32.whl", hash = "sha256:bcf3e58998965654fdaff38e58584d8937aa3096ab5354d493c77d1fdd66d7a1", size = 15101, upload-time = "2024-10-18T15:21:31.207Z" },
    { url = "https://files.pythonhosted.org/packages/29/88/07df22d2dd4df40aba9f3e402e6dc1b8ee86297dddbad4872bd5e7b0094f/MarkupSafe-3.0.2-cp313-cp313-win_amd64.whl", hash = "sha256:e6a2a455bd412959b57a172ce6328d2dd1f01cb2135efda2e4576e8a23fa3b0f", size = 15603, upload-time = "2024-10-18T15:21:32.032Z" },
    { url = "https://files.pythonhosted.org/packages/62/6a/8b89d24db2d32d433dffcd6a8779159da109842434f1dd2f6e71f32f738c/MarkupSafe-3.0.2-cp313-cp313t-macosx_10_13_universal2.whl", hash = "sha256:b5a6b3ada725cea8a5e634536b1b01c30bcdcd7f9c6fff4151548d5bf6b3a36c", size = 14510, upload-time = "2024-10-18T15:21:33.625Z" },
    { url = "https://files.pythonhosted.org/packages/7a/06/a10f955f70a2e5a9bf78d11a161029d278eeacbd35ef806c3fd17b13060d/MarkupSafe-3.0.2-cp313-cp313t-macosx_11_0_arm64.whl", hash = "sha256:a904af0a6162c73e3edcb969eeeb53a63ceeb5d8cf642fade7d39e7963a22ddb", size = 12486, upload-time = "2024-10-18T15:21:34.611Z" },
    { url = "https://files.pythonhosted.org/packages/34/cf/65d4a571869a1a9078198ca28f39fba5fbb910f952f9dbc5220afff9f5e6/MarkupSafe-3.0.2-cp313-cp313t-manylinux_2_17_aarch64.manylinux2014_aarch64.whl", hash = "sha256:4aa4e5faecf353ed117801a068ebab7b7e09ffb6e1d5e412dc852e0da018126c", size = 25480, upload-time = "2024-10-18T15:21:35.398Z" },
    { url = "https://files.pythonhosted.org/packages/0c/e3/90e9651924c430b885468b56b3d597cabf6d72be4b24a0acd1fa0e12af67/MarkupSafe-3.0.2-cp313-cp313t-manylinux_2_17_x86_64.manylinux2014_x86_64.whl", hash = "sha256:c0ef13eaeee5b615fb07c9a7dadb38eac06a0608b41570d8ade51c56539e509d", size = 23914, upload-time = "2024-10-18T15:21:36.231Z" },
    { url = "https://files.pythonhosted.org/packages/66/8c/6c7cf61f95d63bb866db39085150df1f2a5bd3335298f14a66b48e92659c/MarkupSafe-3.0.2-cp313-cp313t-manylinux_2_5_i686.manylinux1_i686.manylinux_2_17_i686.manylinux2014_i686.whl", hash = "sha256:d16a81a06776313e817c951135cf7340a3e91e8c1ff2fac444cfd75fffa04afe", size = 23796, upload-time = "2024-10-18T15:21:37.073Z" },
    { url = "https://files.pythonhosted.org/packages/bb/35/cbe9238ec3f47ac9a7c8b3df7a808e7cb50fe149dc7039f5f454b3fba218/MarkupSafe-3.0.2-cp313-cp313t-musllinux_1_2_aarch64.whl", hash = "sha256:6381026f158fdb7c72a168278597a5e3a5222e83ea18f543112b2662a9b699c5", size = 25473, upload-time = "2024-10-18T15:21:37.932Z" },
    { url = "https://files.pythonhosted.org/packages/e6/32/7621a4382488aa283cc05e8984a9c219abad3bca087be9ec77e89939ded9/MarkupSafe-3.0.2-cp313-cp313t-musllinux_1_2_i686.whl", hash = "sha256:3d79d162e7be8f996986c064d1c7c817f6df3a77fe3d6859f6f9e7be4b8c213a", size = 24114, upload-time = "2024-10-18T15:21:39.799Z" },
    { url = "https://files.pythonhosted.org/packages/0d/80/0985960e4b89922cb5a0bac0ed39c5b96cbc1a536a99f30e8c220a996ed9/MarkupSafe-3.0.2-cp313-cp313t-musllinux_1_2_x86_64.whl", hash = "sha256:131a3c7689c85f5ad20f9f6fb1b866f402c445b220c19fe4308c0b147ccd2ad9", size = 24098, upload-time = "2024-10-18T15:21:40.813Z" },
    { url = "https://files.pythonhosted.org/packages/82/78/fedb03c7d5380df2427038ec8d973587e90561b2d90cd472ce9254cf348b/MarkupSafe-3.0.2-cp313-cp313t-win32.whl", hash = "sha256:ba8062ed2cf21c07a9e295d5b8a2a5ce678b913b45fdf68c32d95d6c1291e0b6", size = 15208, upload-time = "2024-10-18T15:21:41.814Z" },
    { url = "https://files.pythonhosted.org/packages/4f/65/6079a46068dfceaeabb5dcad6d674f5f5c61a6fa5673746f42a9f4c233b3/MarkupSafe-3.0.2-cp313-cp313t-win_amd64.whl", hash = "sha256:e444a31f8db13eb18ada366ab3cf45fd4b31e4db1236a4448f68778c1d1a5a2f", size = 15739, upload-time = "2024-10-18T15:21:42.784Z" },
]

[[package]]
name = "mdurl"
version = "0.1.2"
source = { registry = "https://pypi.org/simple" }
sdist = { url = "https://files.pythonhosted.org/packages/d6/54/cfe61301667036ec958cb99bd3efefba235e65cdeb9c84d24a8293ba1d90/mdurl-0.1.2.tar.gz", hash = "sha256:bb413d29f5eea38f31dd4754dd7377d4465116fb207585f97bf925588687c1ba", size = 8729, upload-time = "2022-08-14T12:40:10.846Z" }
wheels = [
    { url = "https://files.pythonhosted.org/packages/b3/38/89ba8ad64ae25be8de66a6d463314cf1eb366222074cfda9ee839c56a4b4/mdurl-0.1.2-py3-none-any.whl", hash = "sha256:84008a41e51615a49fc9966191ff91509e3c40b939176e643fd50a5c2196b8f8", size = 9979, upload-time = "2022-08-14T12:40:09.779Z" },
]

[[package]]
name = "mergedeep"
version = "1.3.4"
source = { registry = "https://pypi.org/simple" }
sdist = { url = "https://files.pythonhosted.org/packages/3a/41/580bb4006e3ed0361b8151a01d324fb03f420815446c7def45d02f74c270/mergedeep-1.3.4.tar.gz", hash = "sha256:0096d52e9dad9939c3d975a774666af186eda617e6ca84df4c94dec30004f2a8", size = 4661, upload-time = "2021-02-05T18:55:30.623Z" }
wheels = [
    { url = "https://files.pythonhosted.org/packages/2c/19/04f9b178c2d8a15b076c8b5140708fa6ffc5601fb6f1e975537072df5b2a/mergedeep-1.3.4-py3-none-any.whl", hash = "sha256:70775750742b25c0d8f36c55aed03d24c3384d17c951b3175d898bd778ef0307", size = 6354, upload-time = "2021-02-05T18:55:29.583Z" },
]

[[package]]
name = "mkdocs"
version = "1.6.1"
source = { registry = "https://pypi.org/simple" }
dependencies = [
    { name = "click" },
    { name = "colorama", marker = "sys_platform == 'win32'" },
    { name = "ghp-import" },
    { name = "jinja2" },
    { name = "markdown" },
    { name = "markupsafe" },
    { name = "mergedeep" },
    { name = "mkdocs-get-deps" },
    { name = "packaging" },
    { name = "pathspec" },
    { name = "pyyaml" },
    { name = "pyyaml-env-tag" },
    { name = "watchdog" },
]
sdist = { url = "https://files.pythonhosted.org/packages/bc/c6/bbd4f061bd16b378247f12953ffcb04786a618ce5e904b8c5a01a0309061/mkdocs-1.6.1.tar.gz", hash = "sha256:7b432f01d928c084353ab39c57282f29f92136665bdd6abf7c1ec8d822ef86f2", size = 3889159, upload-time = "2024-08-30T12:24:06.899Z" }
wheels = [
    { url = "https://files.pythonhosted.org/packages/22/5b/dbc6a8cddc9cfa9c4971d59fb12bb8d42e161b7e7f8cc89e49137c5b279c/mkdocs-1.6.1-py3-none-any.whl", hash = "sha256:db91759624d1647f3f34aa0c3f327dd2601beae39a366d6e064c03468d35c20e", size = 3864451, upload-time = "2024-08-30T12:24:05.054Z" },
]

[[package]]
name = "mkdocs-get-deps"
version = "0.2.0"
source = { registry = "https://pypi.org/simple" }
dependencies = [
    { name = "mergedeep" },
    { name = "platformdirs" },
    { name = "pyyaml" },
]
sdist = { url = "https://files.pythonhosted.org/packages/98/f5/ed29cd50067784976f25ed0ed6fcd3c2ce9eb90650aa3b2796ddf7b6870b/mkdocs_get_deps-0.2.0.tar.gz", hash = "sha256:162b3d129c7fad9b19abfdcb9c1458a651628e4b1dea628ac68790fb3061c60c", size = 10239, upload-time = "2023-11-20T17:51:09.981Z" }
wheels = [
    { url = "https://files.pythonhosted.org/packages/9f/d4/029f984e8d3f3b6b726bd33cafc473b75e9e44c0f7e80a5b29abc466bdea/mkdocs_get_deps-0.2.0-py3-none-any.whl", hash = "sha256:2bf11d0b133e77a0dd036abeeb06dec8775e46efa526dc70667d8863eefc6134", size = 9521, upload-time = "2023-11-20T17:51:08.587Z" },
]

[[package]]
name = "mkdocs-material"
version = "9.6.14"
source = { registry = "https://pypi.org/simple" }
dependencies = [
    { name = "babel" },
    { name = "backrefs" },
    { name = "colorama" },
    { name = "jinja2" },
    { name = "markdown" },
    { name = "mkdocs" },
    { name = "mkdocs-material-extensions" },
    { name = "paginate" },
    { name = "pygments" },
    { name = "pymdown-extensions" },
    { name = "requests" },
]
sdist = { url = "https://files.pythonhosted.org/packages/b3/fa/0101de32af88f87cf5cc23ad5f2e2030d00995f74e616306513431b8ab4b/mkdocs_material-9.6.14.tar.gz", hash = "sha256:39d795e90dce6b531387c255bd07e866e027828b7346d3eba5ac3de265053754", size = 3951707, upload-time = "2025-05-13T13:27:57.173Z" }
wheels = [
    { url = "https://files.pythonhosted.org/packages/3a/a1/7fdb959ad592e013c01558822fd3c22931a95a0f08cf0a7c36da13a5b2b5/mkdocs_material-9.6.14-py3-none-any.whl", hash = "sha256:3b9cee6d3688551bf7a8e8f41afda97a3c39a12f0325436d76c86706114b721b", size = 8703767, upload-time = "2025-05-13T13:27:54.089Z" },
]

[[package]]
name = "mkdocs-material-extensions"
version = "1.3.1"
source = { registry = "https://pypi.org/simple" }
sdist = { url = "https://files.pythonhosted.org/packages/79/9b/9b4c96d6593b2a541e1cb8b34899a6d021d208bb357042823d4d2cabdbe7/mkdocs_material_extensions-1.3.1.tar.gz", hash = "sha256:10c9511cea88f568257f960358a467d12b970e1f7b2c0e5fb2bb48cab1928443", size = 11847, upload-time = "2023-11-22T19:09:45.208Z" }
wheels = [
    { url = "https://files.pythonhosted.org/packages/5b/54/662a4743aa81d9582ee9339d4ffa3c8fd40a4965e033d77b9da9774d3960/mkdocs_material_extensions-1.3.1-py3-none-any.whl", hash = "sha256:adff8b62700b25cb77b53358dad940f3ef973dd6db797907c49e3c2ef3ab4e31", size = 8728, upload-time = "2023-11-22T19:09:43.465Z" },
]

[[package]]
name = "more-itertools"
version = "10.7.0"
source = { registry = "https://pypi.org/simple" }
sdist = { url = "https://files.pythonhosted.org/packages/ce/a0/834b0cebabbfc7e311f30b46c8188790a37f89fc8d756660346fe5abfd09/more_itertools-10.7.0.tar.gz", hash = "sha256:9fddd5403be01a94b204faadcff459ec3568cf110265d3c54323e1e866ad29d3", size = 127671, upload-time = "2025-04-22T14:17:41.838Z" }
wheels = [
    { url = "https://files.pythonhosted.org/packages/2b/9f/7ba6f94fc1e9ac3d2b853fdff3035fb2fa5afbed898c4a72b8a020610594/more_itertools-10.7.0-py3-none-any.whl", hash = "sha256:d43980384673cb07d2f7d2d918c616b30c659c089ee23953f601d6609c67510e", size = 65278, upload-time = "2025-04-22T14:17:40.49Z" },
]

[[package]]
name = "mypy-extensions"
version = "1.1.0"
source = { registry = "https://pypi.org/simple" }
sdist = { url = "https://files.pythonhosted.org/packages/a2/6e/371856a3fb9d31ca8dac321cda606860fa4548858c0cc45d9d1d4ca2628b/mypy_extensions-1.1.0.tar.gz", hash = "sha256:52e68efc3284861e772bbcd66823fde5ae21fd2fdb51c62a211403730b916558", size = 6343, upload-time = "2025-04-22T14:54:24.164Z" }
wheels = [
    { url = "https://files.pythonhosted.org/packages/79/7b/2c79738432f5c924bef5071f933bcc9efd0473bac3b4aa584a6f7c1c8df8/mypy_extensions-1.1.0-py3-none-any.whl", hash = "sha256:1be4cccdb0f2482337c4743e60421de3a356cd97508abadd57d47403e94f5505", size = 4963, upload-time = "2025-04-22T14:54:22.983Z" },
]

[[package]]
name = "nh3"
version = "0.2.21"
source = { registry = "https://pypi.org/simple" }
sdist = { url = "https://files.pythonhosted.org/packages/37/30/2f81466f250eb7f591d4d193930df661c8c23e9056bdc78e365b646054d8/nh3-0.2.21.tar.gz", hash = "sha256:4990e7ee6a55490dbf00d61a6f476c9a3258e31e711e13713b2ea7d6616f670e", size = 16581, upload-time = "2025-02-25T13:38:44.619Z" }
wheels = [
    { url = "https://files.pythonhosted.org/packages/7f/81/b83775687fcf00e08ade6d4605f0be9c4584cb44c4973d9f27b7456a31c9/nh3-0.2.21-cp313-cp313t-macosx_10_12_x86_64.macosx_11_0_arm64.macosx_10_12_universal2.whl", hash = "sha256:fcff321bd60c6c5c9cb4ddf2554e22772bb41ebd93ad88171bbbb6f271255286", size = 1297678, upload-time = "2025-02-25T13:37:56.063Z" },
    { url = "https://files.pythonhosted.org/packages/22/ee/d0ad8fb4b5769f073b2df6807f69a5e57ca9cea504b78809921aef460d20/nh3-0.2.21-cp313-cp313t-manylinux_2_17_x86_64.manylinux2014_x86_64.whl", hash = "sha256:31eedcd7d08b0eae28ba47f43fd33a653b4cdb271d64f1aeda47001618348fde", size = 733774, upload-time = "2025-02-25T13:37:58.419Z" },
    { url = "https://files.pythonhosted.org/packages/ea/76/b450141e2d384ede43fe53953552f1c6741a499a8c20955ad049555cabc8/nh3-0.2.21-cp313-cp313t-manylinux_2_5_i686.manylinux1_i686.whl", hash = "sha256:d426d7be1a2f3d896950fe263332ed1662f6c78525b4520c8e9861f8d7f0d243", size = 760012, upload-time = "2025-02-25T13:38:01.017Z" },
    { url = "https://files.pythonhosted.org/packages/97/90/1182275db76cd8fbb1f6bf84c770107fafee0cb7da3e66e416bcb9633da2/nh3-0.2.21-cp313-cp313t-musllinux_1_2_aarch64.whl", hash = "sha256:9d67709bc0d7d1f5797b21db26e7a8b3d15d21c9c5f58ccfe48b5328483b685b", size = 923619, upload-time = "2025-02-25T13:38:02.617Z" },
    { url = "https://files.pythonhosted.org/packages/29/c7/269a7cfbec9693fad8d767c34a755c25ccb8d048fc1dfc7a7d86bc99375c/nh3-0.2.21-cp313-cp313t-musllinux_1_2_armv7l.whl", hash = "sha256:55823c5ea1f6b267a4fad5de39bc0524d49a47783e1fe094bcf9c537a37df251", size = 1000384, upload-time = "2025-02-25T13:38:04.402Z" },
    { url = "https://files.pythonhosted.org/packages/68/a9/48479dbf5f49ad93f0badd73fbb48b3d769189f04c6c69b0df261978b009/nh3-0.2.21-cp313-cp313t-musllinux_1_2_i686.whl", hash = "sha256:818f2b6df3763e058efa9e69677b5a92f9bc0acff3295af5ed013da544250d5b", size = 918908, upload-time = "2025-02-25T13:38:06.693Z" },
    { url = "https://files.pythonhosted.org/packages/d7/da/0279c118f8be2dc306e56819880b19a1cf2379472e3b79fc8eab44e267e3/nh3-0.2.21-cp313-cp313t-musllinux_1_2_x86_64.whl", hash = "sha256:b3b5c58161e08549904ac4abd450dacd94ff648916f7c376ae4b2c0652b98ff9", size = 909180, upload-time = "2025-02-25T13:38:10.941Z" },
    { url = "https://files.pythonhosted.org/packages/26/16/93309693f8abcb1088ae143a9c8dbcece9c8f7fb297d492d3918340c41f1/nh3-0.2.21-cp313-cp313t-win32.whl", hash = "sha256:637d4a10c834e1b7d9548592c7aad760611415fcd5bd346f77fd8a064309ae6d", size = 532747, upload-time = "2025-02-25T13:38:12.548Z" },
    { url = "https://files.pythonhosted.org/packages/a2/3a/96eb26c56cbb733c0b4a6a907fab8408ddf3ead5d1b065830a8f6a9c3557/nh3-0.2.21-cp313-cp313t-win_amd64.whl", hash = "sha256:713d16686596e556b65e7f8c58328c2df63f1a7abe1277d87625dcbbc012ef82", size = 528908, upload-time = "2025-02-25T13:38:14.059Z" },
    { url = "https://files.pythonhosted.org/packages/ba/1d/b1ef74121fe325a69601270f276021908392081f4953d50b03cbb38b395f/nh3-0.2.21-cp38-abi3-macosx_10_12_x86_64.macosx_11_0_arm64.macosx_10_12_universal2.whl", hash = "sha256:a772dec5b7b7325780922dd904709f0f5f3a79fbf756de5291c01370f6df0967", size = 1316133, upload-time = "2025-02-25T13:38:16.601Z" },
    { url = "https://files.pythonhosted.org/packages/b8/f2/2c7f79ce6de55b41e7715f7f59b159fd59f6cdb66223c05b42adaee2b645/nh3-0.2.21-cp38-abi3-manylinux_2_17_aarch64.manylinux2014_aarch64.whl", hash = "sha256:d002b648592bf3033adfd875a48f09b8ecc000abd7f6a8769ed86b6ccc70c759", size = 758328, upload-time = "2025-02-25T13:38:18.972Z" },
    { url = "https://files.pythonhosted.org/packages/6d/ad/07bd706fcf2b7979c51b83d8b8def28f413b090cf0cb0035ee6b425e9de5/nh3-0.2.21-cp38-abi3-manylinux_2_17_armv7l.manylinux2014_armv7l.whl", hash = "sha256:2a5174551f95f2836f2ad6a8074560f261cf9740a48437d6151fd2d4d7d617ab", size = 747020, upload-time = "2025-02-25T13:38:20.571Z" },
    { url = "https://files.pythonhosted.org/packages/75/99/06a6ba0b8a0d79c3d35496f19accc58199a1fb2dce5e711a31be7e2c1426/nh3-0.2.21-cp38-abi3-manylinux_2_17_ppc64.manylinux2014_ppc64.whl", hash = "sha256:b8d55ea1fc7ae3633d758a92aafa3505cd3cc5a6e40470c9164d54dff6f96d42", size = 944878, upload-time = "2025-02-25T13:38:22.204Z" },
    { url = "https://files.pythonhosted.org/packages/79/d4/dc76f5dc50018cdaf161d436449181557373869aacf38a826885192fc587/nh3-0.2.21-cp38-abi3-manylinux_2_17_ppc64le.manylinux2014_ppc64le.whl", hash = "sha256:6ae319f17cd8960d0612f0f0ddff5a90700fa71926ca800e9028e7851ce44a6f", size = 903460, upload-time = "2025-02-25T13:38:25.951Z" },
    { url = "https://files.pythonhosted.org/packages/cd/c3/d4f8037b2ab02ebf5a2e8637bd54736ed3d0e6a2869e10341f8d9085f00e/nh3-0.2.21-cp38-abi3-manylinux_2_17_s390x.manylinux2014_s390x.whl", hash = "sha256:63ca02ac6f27fc80f9894409eb61de2cb20ef0a23740c7e29f9ec827139fa578", size = 839369, upload-time = "2025-02-25T13:38:28.174Z" },
    { url = "https://files.pythonhosted.org/packages/11/a9/1cd3c6964ec51daed7b01ca4686a5c793581bf4492cbd7274b3f544c9abe/nh3-0.2.21-cp38-abi3-manylinux_2_17_x86_64.manylinux2014_x86_64.whl", hash = "sha256:a5f77e62aed5c4acad635239ac1290404c7e940c81abe561fd2af011ff59f585", size = 739036, upload-time = "2025-02-25T13:38:30.539Z" },
    { url = "https://files.pythonhosted.org/packages/fd/04/bfb3ff08d17a8a96325010ae6c53ba41de6248e63cdb1b88ef6369a6cdfc/nh3-0.2.21-cp38-abi3-manylinux_2_5_i686.manylinux1_i686.whl", hash = "sha256:087ffadfdcd497658c3adc797258ce0f06be8a537786a7217649fc1c0c60c293", size = 768712, upload-time = "2025-02-25T13:38:32.992Z" },
    { url = "https://files.pythonhosted.org/packages/9e/aa/cfc0bf545d668b97d9adea4f8b4598667d2b21b725d83396c343ad12bba7/nh3-0.2.21-cp38-abi3-musllinux_1_2_aarch64.whl", hash = "sha256:ac7006c3abd097790e611fe4646ecb19a8d7f2184b882f6093293b8d9b887431", size = 930559, upload-time = "2025-02-25T13:38:35.204Z" },
    { url = "https://files.pythonhosted.org/packages/78/9d/6f5369a801d3a1b02e6a9a097d56bcc2f6ef98cffebf03c4bb3850d8e0f0/nh3-0.2.21-cp38-abi3-musllinux_1_2_armv7l.whl", hash = "sha256:6141caabe00bbddc869665b35fc56a478eb774a8c1dfd6fba9fe1dfdf29e6efa", size = 1008591, upload-time = "2025-02-25T13:38:37.099Z" },
    { url = "https://files.pythonhosted.org/packages/a6/df/01b05299f68c69e480edff608248313cbb5dbd7595c5e048abe8972a57f9/nh3-0.2.21-cp38-abi3-musllinux_1_2_i686.whl", hash = "sha256:20979783526641c81d2f5bfa6ca5ccca3d1e4472474b162c6256745fbfe31cd1", size = 925670, upload-time = "2025-02-25T13:38:38.696Z" },
    { url = "https://files.pythonhosted.org/packages/3d/79/bdba276f58d15386a3387fe8d54e980fb47557c915f5448d8c6ac6f7ea9b/nh3-0.2.21-cp38-abi3-musllinux_1_2_x86_64.whl", hash = "sha256:a7ea28cd49293749d67e4fcf326c554c83ec912cd09cd94aa7ec3ab1921c8283", size = 917093, upload-time = "2025-02-25T13:38:40.249Z" },
    { url = "https://files.pythonhosted.org/packages/e7/d8/c6f977a5cd4011c914fb58f5ae573b071d736187ccab31bfb1d539f4af9f/nh3-0.2.21-cp38-abi3-win32.whl", hash = "sha256:6c9c30b8b0d291a7c5ab0967ab200598ba33208f754f2f4920e9343bdd88f79a", size = 537623, upload-time = "2025-02-25T13:38:41.893Z" },
    { url = "https://files.pythonhosted.org/packages/23/fc/8ce756c032c70ae3dd1d48a3552577a325475af2a2f629604b44f571165c/nh3-0.2.21-cp38-abi3-win_amd64.whl", hash = "sha256:bb0014948f04d7976aabae43fcd4cb7f551f9f8ce785a4c9ef66e6c2590f8629", size = 535283, upload-time = "2025-02-25T13:38:43.355Z" },
]

[[package]]
name = "nodeenv"
version = "1.9.1"
source = { registry = "https://pypi.org/simple" }
sdist = { url = "https://files.pythonhosted.org/packages/43/16/fc88b08840de0e0a72a2f9d8c6bae36be573e475a6326ae854bcc549fc45/nodeenv-1.9.1.tar.gz", hash = "sha256:6ec12890a2dab7946721edbfbcd91f3319c6ccc9aec47be7c7e6b7011ee6645f", size = 47437, upload-time = "2024-06-04T18:44:11.171Z" }
wheels = [
    { url = "https://files.pythonhosted.org/packages/d2/1d/1b658dbd2b9fa9c4c9f32accbfc0205d532c8c6194dc0f2a4c0428e7128a/nodeenv-1.9.1-py2.py3-none-any.whl", hash = "sha256:ba11c9782d29c27c70ffbdda2d7415098754709be8a7056d79a737cd901155c9", size = 22314, upload-time = "2024-06-04T18:44:08.352Z" },
]

[[package]]
name = "opentelemetry-api"
version = "1.27.0"
source = { registry = "https://pypi.org/simple" }
dependencies = [
    { name = "deprecated" },
    { name = "importlib-metadata" },
]
sdist = { url = "https://files.pythonhosted.org/packages/c9/83/93114b6de85a98963aec218a51509a52ed3f8de918fe91eb0f7299805c3f/opentelemetry_api-1.27.0.tar.gz", hash = "sha256:ed673583eaa5f81b5ce5e86ef7cdaf622f88ef65f0b9aab40b843dcae5bef342", size = 62693, upload-time = "2024-08-28T21:35:31.445Z" }
wheels = [
    { url = "https://files.pythonhosted.org/packages/fb/1f/737dcdbc9fea2fa96c1b392ae47275165a7c641663fbb08a8d252968eed2/opentelemetry_api-1.27.0-py3-none-any.whl", hash = "sha256:953d5871815e7c30c81b56d910c707588000fff7a3ca1c73e6531911d53065e7", size = 63970, upload-time = "2024-08-28T21:35:00.598Z" },
]

[[package]]
name = "opentelemetry-exporter-jaeger"
version = "1.21.0"
source = { registry = "https://pypi.org/simple" }
dependencies = [
    { name = "opentelemetry-exporter-jaeger-proto-grpc" },
    { name = "opentelemetry-exporter-jaeger-thrift" },
]
sdist = { url = "https://files.pythonhosted.org/packages/b6/52/d84ee33cb2a3b32f820bd1af035cdfe1fa03baa692aabb90bbe01812a235/opentelemetry_exporter_jaeger-1.21.0.tar.gz", hash = "sha256:e5650af9d09adad35add56b93d9856bd410644d25b0b5b87e6111467b9877dc2", size = 6150, upload-time = "2023-11-07T23:16:24.258Z" }
wheels = [
    { url = "https://files.pythonhosted.org/packages/bc/71/f45b52bde0cd0b316fd7ef034afa93d171c1de612923ea9e6be76dfe0d50/opentelemetry_exporter_jaeger-1.21.0-py3-none-any.whl", hash = "sha256:3d645eff7e31461d917be5c6635803ad7913cbb7662feed014ba2fe6e005b209", size = 7038, upload-time = "2023-11-07T23:15:48.48Z" },
]

[[package]]
name = "opentelemetry-exporter-jaeger-proto-grpc"
version = "1.21.0"
source = { registry = "https://pypi.org/simple" }
dependencies = [
    { name = "googleapis-common-protos" },
    { name = "grpcio" },
    { name = "opentelemetry-api" },
    { name = "opentelemetry-sdk" },
]
sdist = { url = "https://files.pythonhosted.org/packages/68/c1/69b224098252b89a79e075db1be7001bb14095daff1c0348c3e83b466e85/opentelemetry_exporter_jaeger_proto_grpc-1.21.0.tar.gz", hash = "sha256:359ceb15b72e798881b4b7b2afdcbc189aef3a0508944856ac70d74968574ed7", size = 32224, upload-time = "2023-11-07T23:16:25.406Z" }
wheels = [
    { url = "https://files.pythonhosted.org/packages/77/2e/d062a7a009138a40dd748add1cbe1c761eebfc791440bc7a631b53f8e5bd/opentelemetry_exporter_jaeger_proto_grpc-1.21.0-py3-none-any.whl", hash = "sha256:cf8ec4761c56d611e7bfb9538d4d85ea6a67cd1548f12deff83afaa5c447816e", size = 37548, upload-time = "2023-11-07T23:15:50.391Z" },
]

[[package]]
name = "opentelemetry-exporter-jaeger-thrift"
version = "1.21.0"
source = { registry = "https://pypi.org/simple" }
dependencies = [
    { name = "opentelemetry-api" },
    { name = "opentelemetry-sdk" },
    { name = "thrift" },
]
sdist = { url = "https://files.pythonhosted.org/packages/c7/ff/560d975ce09ec123dce1b7a97877bad1a5b2424c5c8e31e55169d4cd85e6/opentelemetry_exporter_jaeger_thrift-1.21.0.tar.gz", hash = "sha256:41119bc7e5602cec83dd7d7060f061ecbc91de231272e8f515b07ef9a4b6e41c", size = 27722, upload-time = "2023-11-07T23:16:26.522Z" }
wheels = [
    { url = "https://files.pythonhosted.org/packages/81/2b/c6ff9604f5b8469e1fabe2b6ee50c36dadf0f572a430494d8dd5ce37d99f/opentelemetry_exporter_jaeger_thrift-1.21.0-py3-none-any.whl", hash = "sha256:4364b8dfa6965707c72c43d85942b1491982b7d44f0123d593513e8bedafa9e2", size = 35929, upload-time = "2023-11-07T23:15:52.341Z" },
]

[[package]]
name = "opentelemetry-exporter-otlp"
version = "1.27.0"
source = { registry = "https://pypi.org/simple" }
dependencies = [
    { name = "opentelemetry-exporter-otlp-proto-grpc" },
    { name = "opentelemetry-exporter-otlp-proto-http" },
]
sdist = { url = "https://files.pythonhosted.org/packages/fc/d3/8156cc14e8f4573a3572ee7f30badc7aabd02961a09acc72ab5f2c789ef1/opentelemetry_exporter_otlp-1.27.0.tar.gz", hash = "sha256:4a599459e623868cc95d933c301199c2367e530f089750e115599fccd67cb2a1", size = 6166, upload-time = "2024-08-28T21:35:33.746Z" }
wheels = [
    { url = "https://files.pythonhosted.org/packages/59/6d/95e1fc2c8d945a734db32e87a5aa7a804f847c1657a21351df9338bd1c9c/opentelemetry_exporter_otlp-1.27.0-py3-none-any.whl", hash = "sha256:7688791cbdd951d71eb6445951d1cfbb7b6b2d7ee5948fac805d404802931145", size = 7001, upload-time = "2024-08-28T21:35:04.02Z" },
]

[[package]]
name = "opentelemetry-exporter-otlp-proto-common"
version = "1.27.0"
source = { registry = "https://pypi.org/simple" }
dependencies = [
    { name = "opentelemetry-proto" },
]
sdist = { url = "https://files.pythonhosted.org/packages/cd/2e/7eaf4ba595fb5213cf639c9158dfb64aacb2e4c7d74bfa664af89fa111f4/opentelemetry_exporter_otlp_proto_common-1.27.0.tar.gz", hash = "sha256:159d27cf49f359e3798c4c3eb8da6ef4020e292571bd8c5604a2a573231dd5c8", size = 17860, upload-time = "2024-08-28T21:35:34.896Z" }
wheels = [
    { url = "https://files.pythonhosted.org/packages/41/27/4610ab3d9bb3cde4309b6505f98b3aabca04a26aa480aa18cede23149837/opentelemetry_exporter_otlp_proto_common-1.27.0-py3-none-any.whl", hash = "sha256:675db7fffcb60946f3a5c43e17d1168a3307a94a930ecf8d2ea1f286f3d4f79a", size = 17848, upload-time = "2024-08-28T21:35:05.412Z" },
]

[[package]]
name = "opentelemetry-exporter-otlp-proto-grpc"
version = "1.27.0"
source = { registry = "https://pypi.org/simple" }
dependencies = [
    { name = "deprecated" },
    { name = "googleapis-common-protos" },
    { name = "grpcio" },
    { name = "opentelemetry-api" },
    { name = "opentelemetry-exporter-otlp-proto-common" },
    { name = "opentelemetry-proto" },
    { name = "opentelemetry-sdk" },
]
sdist = { url = "https://files.pythonhosted.org/packages/a1/d0/c1e375b292df26e0ffebf194e82cd197e4c26cc298582bda626ce3ce74c5/opentelemetry_exporter_otlp_proto_grpc-1.27.0.tar.gz", hash = "sha256:af6f72f76bcf425dfb5ad11c1a6d6eca2863b91e63575f89bb7b4b55099d968f", size = 26244, upload-time = "2024-08-28T21:35:36.314Z" }
wheels = [
    { url = "https://files.pythonhosted.org/packages/8d/80/32217460c2c64c0568cea38410124ff680a9b65f6732867bbf857c4d8626/opentelemetry_exporter_otlp_proto_grpc-1.27.0-py3-none-any.whl", hash = "sha256:56b5bbd5d61aab05e300d9d62a6b3c134827bbd28d0b12f2649c2da368006c9e", size = 18541, upload-time = "2024-08-28T21:35:06.493Z" },
]

[[package]]
name = "opentelemetry-exporter-otlp-proto-http"
version = "1.27.0"
source = { registry = "https://pypi.org/simple" }
dependencies = [
    { name = "deprecated" },
    { name = "googleapis-common-protos" },
    { name = "opentelemetry-api" },
    { name = "opentelemetry-exporter-otlp-proto-common" },
    { name = "opentelemetry-proto" },
    { name = "opentelemetry-sdk" },
    { name = "requests" },
]
sdist = { url = "https://files.pythonhosted.org/packages/31/0a/f05c55e8913bf58a033583f2580a0ec31a5f4cf2beacc9e286dcb74d6979/opentelemetry_exporter_otlp_proto_http-1.27.0.tar.gz", hash = "sha256:2103479092d8eb18f61f3fbff084f67cc7f2d4a7d37e75304b8b56c1d09ebef5", size = 15059, upload-time = "2024-08-28T21:35:37.079Z" }
wheels = [
    { url = "https://files.pythonhosted.org/packages/2d/8d/4755884afc0b1db6000527cac0ca17273063b6142c773ce4ecd307a82e72/opentelemetry_exporter_otlp_proto_http-1.27.0-py3-none-any.whl", hash = "sha256:688027575c9da42e179a69fe17e2d1eba9b14d81de8d13553a21d3114f3b4d75", size = 17203, upload-time = "2024-08-28T21:35:08.141Z" },
]

[[package]]
name = "opentelemetry-instrumentation"
version = "0.48b0"
source = { registry = "https://pypi.org/simple" }
dependencies = [
    { name = "opentelemetry-api" },
    { name = "setuptools" },
    { name = "wrapt" },
]
sdist = { url = "https://files.pythonhosted.org/packages/04/0e/d9394839af5d55c8feb3b22cd11138b953b49739b20678ca96289e30f904/opentelemetry_instrumentation-0.48b0.tar.gz", hash = "sha256:94929685d906380743a71c3970f76b5f07476eea1834abd5dd9d17abfe23cc35", size = 24724, upload-time = "2024-08-28T21:27:42.82Z" }
wheels = [
    { url = "https://files.pythonhosted.org/packages/0a/7f/405c41d4f359121376c9d5117dcf68149b8122d3f6c718996d037bd4d800/opentelemetry_instrumentation-0.48b0-py3-none-any.whl", hash = "sha256:a69750dc4ba6a5c3eb67986a337185a25b739966d80479befe37b546fc870b44", size = 29449, upload-time = "2024-08-28T21:26:31.288Z" },
]

[[package]]
name = "opentelemetry-instrumentation-dbapi"
version = "0.48b0"
source = { registry = "https://pypi.org/simple" }
dependencies = [
    { name = "opentelemetry-api" },
    { name = "opentelemetry-instrumentation" },
    { name = "opentelemetry-semantic-conventions" },
    { name = "wrapt" },
]
sdist = { url = "https://files.pythonhosted.org/packages/a1/9a/468bc52079522db225158523aaedc24bfed13fe9c3775da638fc726d21fb/opentelemetry_instrumentation_dbapi-0.48b0.tar.gz", hash = "sha256:89821288199f4f5225e74543bf14addf9b1824b8b5f1e83ad0d9dafa844f33b0", size = 11033, upload-time = "2024-08-28T21:27:58.066Z" }
wheels = [
    { url = "https://files.pythonhosted.org/packages/8c/a7/ad9dc41c8358f4e39a8ea44273a59e7ac536b17d7c7456836ab683617eb9/opentelemetry_instrumentation_dbapi-0.48b0-py3-none-any.whl", hash = "sha256:0d11a73ecbf55b11e8fbc93e9e97366958b98ccb4b691c776b32e4b20b3ce8bb", size = 11003, upload-time = "2024-08-28T21:26:52.149Z" },
]

[[package]]
name = "opentelemetry-instrumentation-psycopg"
version = "0.48b0"
source = { registry = "https://pypi.org/simple" }
dependencies = [
    { name = "opentelemetry-api" },
    { name = "opentelemetry-instrumentation" },
    { name = "opentelemetry-instrumentation-dbapi" },
]
sdist = { url = "https://files.pythonhosted.org/packages/39/56/1fc35575c4609d97db56a36f3c4c6af743250898de383a353b2ad3bd2427/opentelemetry_instrumentation_psycopg-0.48b0.tar.gz", hash = "sha256:5c6d47ee45a557b517353b3a75f710e87736c874f0996049f8ad93a430324aaa", size = 9989, upload-time = "2024-08-28T21:28:09.752Z" }
wheels = [
    { url = "https://files.pythonhosted.org/packages/cd/e2/5db967541dc1968860cf75f387e5c2fcf483cc8cc7564c988f6b928d1535/opentelemetry_instrumentation_psycopg-0.48b0-py3-none-any.whl", hash = "sha256:337410b434f23cb57ec934de15a3a88796a0b2f091e28b6fcfdf1241a58efb6c", size = 10299, upload-time = "2024-08-28T21:27:10.379Z" },
]

[[package]]
name = "opentelemetry-proto"
version = "1.27.0"
source = { registry = "https://pypi.org/simple" }
dependencies = [
    { name = "protobuf" },
]
sdist = { url = "https://files.pythonhosted.org/packages/9a/59/959f0beea798ae0ee9c979b90f220736fbec924eedbefc60ca581232e659/opentelemetry_proto-1.27.0.tar.gz", hash = "sha256:33c9345d91dafd8a74fc3d7576c5a38f18b7fdf8d02983ac67485386132aedd6", size = 34749, upload-time = "2024-08-28T21:35:45.839Z" }
wheels = [
    { url = "https://files.pythonhosted.org/packages/94/56/3d2d826834209b19a5141eed717f7922150224d1a982385d19a9444cbf8d/opentelemetry_proto-1.27.0-py3-none-any.whl", hash = "sha256:b133873de5581a50063e1e4b29cdcf0c5e253a8c2d8dc1229add20a4c3830ace", size = 52464, upload-time = "2024-08-28T21:35:21.434Z" },
]

[[package]]
name = "opentelemetry-sdk"
version = "1.27.0"
source = { registry = "https://pypi.org/simple" }
dependencies = [
    { name = "opentelemetry-api" },
    { name = "opentelemetry-semantic-conventions" },
    { name = "typing-extensions" },
]
sdist = { url = "https://files.pythonhosted.org/packages/0d/9a/82a6ac0f06590f3d72241a587cb8b0b751bd98728e896cc4cbd4847248e6/opentelemetry_sdk-1.27.0.tar.gz", hash = "sha256:d525017dea0ccce9ba4e0245100ec46ecdc043f2d7b8315d56b19aff0904fa6f", size = 145019, upload-time = "2024-08-28T21:35:46.708Z" }
wheels = [
    { url = "https://files.pythonhosted.org/packages/c1/bd/a6602e71e315055d63b2ff07172bd2d012b4cba2d4e00735d74ba42fc4d6/opentelemetry_sdk-1.27.0-py3-none-any.whl", hash = "sha256:365f5e32f920faf0fd9e14fdfd92c086e317eaa5f860edba9cdc17a380d9197d", size = 110505, upload-time = "2024-08-28T21:35:24.769Z" },
]

[[package]]
name = "opentelemetry-semantic-conventions"
version = "0.48b0"
source = { registry = "https://pypi.org/simple" }
dependencies = [
    { name = "deprecated" },
    { name = "opentelemetry-api" },
]
sdist = { url = "https://files.pythonhosted.org/packages/0a/89/1724ad69f7411772446067cdfa73b598694c8c91f7f8c922e344d96d81f9/opentelemetry_semantic_conventions-0.48b0.tar.gz", hash = "sha256:12d74983783b6878162208be57c9effcb89dc88691c64992d70bb89dc00daa1a", size = 89445, upload-time = "2024-08-28T21:35:47.673Z" }
wheels = [
    { url = "https://files.pythonhosted.org/packages/b7/7a/4f0063dbb0b6c971568291a8bc19a4ca70d3c185db2d956230dd67429dfc/opentelemetry_semantic_conventions-0.48b0-py3-none-any.whl", hash = "sha256:a0de9f45c413a8669788a38569c7e0a11ce6ce97861a628cca785deecdc32a1f", size = 149685, upload-time = "2024-08-28T21:35:25.983Z" },
]

[[package]]
name = "packaging"
version = "25.0"
source = { registry = "https://pypi.org/simple" }
sdist = { url = "https://files.pythonhosted.org/packages/a1/d4/1fc4078c65507b51b96ca8f8c3ba19e6a61c8253c72794544580a7b6c24d/packaging-25.0.tar.gz", hash = "sha256:d443872c98d677bf60f6a1f2f8c1cb748e8fe762d2bf9d3148b5599295b0fc4f", size = 165727, upload-time = "2025-04-19T11:48:59.673Z" }
wheels = [
    { url = "https://files.pythonhosted.org/packages/20/12/38679034af332785aac8774540895e234f4d07f7545804097de4b666afd8/packaging-25.0-py3-none-any.whl", hash = "sha256:29572ef2b1f17581046b3a2227d5c611fb25ec70ca1ba8554b24b0e69331a484", size = 66469, upload-time = "2025-04-19T11:48:57.875Z" },
]

[[package]]
name = "paginate"
version = "0.5.7"
source = { registry = "https://pypi.org/simple" }
sdist = { url = "https://files.pythonhosted.org/packages/ec/46/68dde5b6bc00c1296ec6466ab27dddede6aec9af1b99090e1107091b3b84/paginate-0.5.7.tar.gz", hash = "sha256:22bd083ab41e1a8b4f3690544afb2c60c25e5c9a63a30fa2f483f6c60c8e5945", size = 19252, upload-time = "2024-08-25T14:17:24.139Z" }
wheels = [
    { url = "https://files.pythonhosted.org/packages/90/96/04b8e52da071d28f5e21a805b19cb9390aa17a47462ac87f5e2696b9566d/paginate-0.5.7-py2.py3-none-any.whl", hash = "sha256:b885e2af73abcf01d9559fd5216b57ef722f8c42affbb63942377668e35c7591", size = 13746, upload-time = "2024-08-25T14:17:22.55Z" },
]

[[package]]
name = "passlib"
version = "1.7.4"
source = { registry = "https://pypi.org/simple" }
sdist = { url = "https://files.pythonhosted.org/packages/b6/06/9da9ee59a67fae7761aab3ccc84fa4f3f33f125b370f1ccdb915bf967c11/passlib-1.7.4.tar.gz", hash = "sha256:defd50f72b65c5402ab2c573830a6978e5f202ad0d984793c8dde2c4152ebe04", size = 689844, upload-time = "2020-10-08T19:00:52.121Z" }
wheels = [
    { url = "https://files.pythonhosted.org/packages/3b/a4/ab6b7589382ca3df236e03faa71deac88cae040af60c071a78d254a62172/passlib-1.7.4-py2.py3-none-any.whl", hash = "sha256:aa6bca462b8d8bda89c70b382f0c298a20b5560af6cbfa2dce410c0a2fb669f1", size = 525554, upload-time = "2020-10-08T19:00:49.856Z" },
]

[package.optional-dependencies]
argon2 = [
    { name = "argon2-cffi" },
]

[[package]]
name = "pathspec"
version = "0.12.1"
source = { registry = "https://pypi.org/simple" }
sdist = { url = "https://files.pythonhosted.org/packages/ca/bc/f35b8446f4531a7cb215605d100cd88b7ac6f44ab3fc94870c120ab3adbf/pathspec-0.12.1.tar.gz", hash = "sha256:a482d51503a1ab33b1c67a6c3813a26953dbdc71c31dacaef9a838c4e29f5712", size = 51043, upload-time = "2023-12-10T22:30:45Z" }
wheels = [
    { url = "https://files.pythonhosted.org/packages/cc/20/ff623b09d963f88bfde16306a54e12ee5ea43e9b597108672ff3a408aad6/pathspec-0.12.1-py3-none-any.whl", hash = "sha256:a0d503e138a4c123b27490a4f7beda6a01c6f288df0e4a8b79c7eb0dc7b4cc08", size = 31191, upload-time = "2023-12-10T22:30:43.14Z" },
]

[[package]]
name = "platformdirs"
version = "4.3.8"
source = { registry = "https://pypi.org/simple" }
sdist = { url = "https://files.pythonhosted.org/packages/fe/8b/3c73abc9c759ecd3f1f7ceff6685840859e8070c4d947c93fae71f6a0bf2/platformdirs-4.3.8.tar.gz", hash = "sha256:3d512d96e16bcb959a814c9f348431070822a6496326a4be0911c40b5a74c2bc", size = 21362, upload-time = "2025-05-07T22:47:42.121Z" }
wheels = [
    { url = "https://files.pythonhosted.org/packages/fe/39/979e8e21520d4e47a0bbe349e2713c0aac6f3d853d0e5b34d76206c439aa/platformdirs-4.3.8-py3-none-any.whl", hash = "sha256:ff7059bb7eb1179e2685604f4aaf157cfd9535242bd23742eadc3c13542139b4", size = 18567, upload-time = "2025-05-07T22:47:40.376Z" },
]

[[package]]
name = "pluggy"
version = "1.6.0"
source = { registry = "https://pypi.org/simple" }
sdist = { url = "https://files.pythonhosted.org/packages/f9/e2/3e91f31a7d2b083fe6ef3fa267035b518369d9511ffab804f839851d2779/pluggy-1.6.0.tar.gz", hash = "sha256:7dcc130b76258d33b90f61b658791dede3486c3e6bfb003ee5c9bfb396dd22f3", size = 69412, upload-time = "2025-05-15T12:30:07.975Z" }
wheels = [
    { url = "https://files.pythonhosted.org/packages/54/20/4d324d65cc6d9205fabedc306948156824eb9f0ee1633355a8f7ec5c66bf/pluggy-1.6.0-py3-none-any.whl", hash = "sha256:e920276dd6813095e9377c0bc5566d94c932c33b27a3e3945d8389c374dd4746", size = 20538, upload-time = "2025-05-15T12:30:06.134Z" },
]

[[package]]
name = "pre-commit"
version = "4.2.0"
source = { registry = "https://pypi.org/simple" }
dependencies = [
    { name = "cfgv" },
    { name = "identify" },
    { name = "nodeenv" },
    { name = "pyyaml" },
    { name = "virtualenv" },
]
sdist = { url = "https://files.pythonhosted.org/packages/08/39/679ca9b26c7bb2999ff122d50faa301e49af82ca9c066ec061cfbc0c6784/pre_commit-4.2.0.tar.gz", hash = "sha256:601283b9757afd87d40c4c4a9b2b5de9637a8ea02eaff7adc2d0fb4e04841146", size = 193424, upload-time = "2025-03-18T21:35:20.987Z" }
wheels = [
    { url = "https://files.pythonhosted.org/packages/88/74/a88bf1b1efeae488a0c0b7bdf71429c313722d1fc0f377537fbe554e6180/pre_commit-4.2.0-py2.py3-none-any.whl", hash = "sha256:a009ca7205f1eb497d10b845e52c838a98b6cdd2102a6c8e4540e94ee75c58bd", size = 220707, upload-time = "2025-03-18T21:35:19.343Z" },
]

[[package]]
name = "prometheus-client"
version = "0.22.1"
source = { registry = "https://pypi.org/simple" }
sdist = { url = "https://files.pythonhosted.org/packages/5e/cf/40dde0a2be27cc1eb41e333d1a674a74ce8b8b0457269cc640fd42b07cf7/prometheus_client-0.22.1.tar.gz", hash = "sha256:190f1331e783cf21eb60bca559354e0a4d4378facecf78f5428c39b675d20d28", size = 69746, upload-time = "2025-06-02T14:29:01.152Z" }
wheels = [
    { url = "https://files.pythonhosted.org/packages/32/ae/ec06af4fe3ee72d16973474f122541746196aaa16cea6f66d18b963c6177/prometheus_client-0.22.1-py3-none-any.whl", hash = "sha256:cca895342e308174341b2cbf99a56bef291fbc0ef7b9e5412a0f26d653ba7094", size = 58694, upload-time = "2025-06-02T14:29:00.068Z" },
]

[[package]]
name = "protobuf"
version = "4.25.8"
source = { registry = "https://pypi.org/simple" }
sdist = { url = "https://files.pythonhosted.org/packages/df/01/34c8d2b6354906d728703cb9d546a0e534de479e25f1b581e4094c4a85cc/protobuf-4.25.8.tar.gz", hash = "sha256:6135cf8affe1fc6f76cced2641e4ea8d3e59518d1f24ae41ba97bcad82d397cd", size = 380920, upload-time = "2025-05-28T14:22:25.153Z" }
wheels = [
    { url = "https://files.pythonhosted.org/packages/45/ff/05f34305fe6b85bbfbecbc559d423a5985605cad5eda4f47eae9e9c9c5c5/protobuf-4.25.8-cp310-abi3-win32.whl", hash = "sha256:504435d831565f7cfac9f0714440028907f1975e4bed228e58e72ecfff58a1e0", size = 392745, upload-time = "2025-05-28T14:22:10.524Z" },
    { url = "https://files.pythonhosted.org/packages/08/35/8b8a8405c564caf4ba835b1fdf554da869954712b26d8f2a98c0e434469b/protobuf-4.25.8-cp310-abi3-win_amd64.whl", hash = "sha256:bd551eb1fe1d7e92c1af1d75bdfa572eff1ab0e5bf1736716814cdccdb2360f9", size = 413736, upload-time = "2025-05-28T14:22:13.156Z" },
    { url = "https://files.pythonhosted.org/packages/28/d7/ab27049a035b258dab43445eb6ec84a26277b16105b277cbe0a7698bdc6c/protobuf-4.25.8-cp37-abi3-macosx_10_9_universal2.whl", hash = "sha256:ca809b42f4444f144f2115c4c1a747b9a404d590f18f37e9402422033e464e0f", size = 394537, upload-time = "2025-05-28T14:22:14.768Z" },
    { url = "https://files.pythonhosted.org/packages/bd/6d/a4a198b61808dd3d1ee187082ccc21499bc949d639feb948961b48be9a7e/protobuf-4.25.8-cp37-abi3-manylinux2014_aarch64.whl", hash = "sha256:9ad7ef62d92baf5a8654fbb88dac7fa5594cfa70fd3440488a5ca3bfc6d795a7", size = 294005, upload-time = "2025-05-28T14:22:16.052Z" },
    { url = "https://files.pythonhosted.org/packages/d6/c6/c9deaa6e789b6fc41b88ccbdfe7a42d2b82663248b715f55aa77fbc00724/protobuf-4.25.8-cp37-abi3-manylinux2014_x86_64.whl", hash = "sha256:83e6e54e93d2b696a92cad6e6efc924f3850f82b52e1563778dfab8b355101b0", size = 294924, upload-time = "2025-05-28T14:22:17.105Z" },
    { url = "https://files.pythonhosted.org/packages/0c/c1/6aece0ab5209981a70cd186f164c133fdba2f51e124ff92b73de7fd24d78/protobuf-4.25.8-py3-none-any.whl", hash = "sha256:15a0af558aa3b13efef102ae6e4f3efac06f1eea11afb3a57db2901447d9fb59", size = 156757, upload-time = "2025-05-28T14:22:24.135Z" },
]

[[package]]
name = "psycopg"
version = "3.2.9"
source = { registry = "https://pypi.org/simple" }
dependencies = [
    { name = "tzdata", marker = "sys_platform == 'win32'" },
]
sdist = { url = "https://files.pythonhosted.org/packages/27/4a/93a6ab570a8d1a4ad171a1f4256e205ce48d828781312c0bbaff36380ecb/psycopg-3.2.9.tar.gz", hash = "sha256:2fbb46fcd17bc81f993f28c47f1ebea38d66ae97cc2dbc3cad73b37cefbff700", size = 158122, upload-time = "2025-05-13T16:11:15.533Z" }
wheels = [
    { url = "https://files.pythonhosted.org/packages/44/b0/a73c195a56eb6b92e937a5ca58521a5c3346fb233345adc80fd3e2f542e2/psycopg-3.2.9-py3-none-any.whl", hash = "sha256:01a8dadccdaac2123c916208c96e06631641c0566b22005493f09663c7a8d3b6", size = 202705, upload-time = "2025-05-13T16:06:26.584Z" },
]

[package.optional-dependencies]
pool = [
    { name = "psycopg-pool" },
]

[[package]]
name = "psycopg-pool"
version = "3.2.6"
source = { registry = "https://pypi.org/simple" }
dependencies = [
    { name = "typing-extensions" },
]
sdist = { url = "https://files.pythonhosted.org/packages/cf/13/1e7850bb2c69a63267c3dbf37387d3f71a00fd0e2fa55c5db14d64ba1af4/psycopg_pool-3.2.6.tar.gz", hash = "sha256:0f92a7817719517212fbfe2fd58b8c35c1850cdd2a80d36b581ba2085d9148e5", size = 29770, upload-time = "2025-02-26T12:03:47.129Z" }
wheels = [
    { url = "https://files.pythonhosted.org/packages/47/fd/4feb52a55c1a4bd748f2acaed1903ab54a723c47f6d0242780f4d97104d4/psycopg_pool-3.2.6-py3-none-any.whl", hash = "sha256:5887318a9f6af906d041a0b1dc1c60f8f0dda8340c2572b74e10907b51ed5da7", size = 38252, upload-time = "2025-02-26T12:03:45.073Z" },
]

[[package]]
name = "pycparser"
version = "2.22"
source = { registry = "https://pypi.org/simple" }
sdist = { url = "https://files.pythonhosted.org/packages/1d/b2/31537cf4b1ca988837256c910a668b553fceb8f069bedc4b1c826024b52c/pycparser-2.22.tar.gz", hash = "sha256:491c8be9c040f5390f5bf44a5b07752bd07f56edf992381b05c701439eec10f6", size = 172736, upload-time = "2024-03-30T13:22:22.564Z" }
wheels = [
    { url = "https://files.pythonhosted.org/packages/13/a3/a812df4e2dd5696d1f351d58b8fe16a405b234ad2886a0dab9183fb78109/pycparser-2.22-py3-none-any.whl", hash = "sha256:c3702b6d3dd8c7abc1afa565d7e63d53a1d0bd86cdc24edd75470f4de499cfcc", size = 117552, upload-time = "2024-03-30T13:22:20.476Z" },
]

[[package]]
name = "pydantic"
version = "2.11.7"
source = { registry = "https://pypi.org/simple" }
dependencies = [
    { name = "annotated-types" },
    { name = "pydantic-core" },
    { name = "typing-extensions" },
    { name = "typing-inspection" },
]
sdist = { url = "https://files.pythonhosted.org/packages/00/dd/4325abf92c39ba8623b5af936ddb36ffcfe0beae70405d456ab1fb2f5b8c/pydantic-2.11.7.tar.gz", hash = "sha256:d989c3c6cb79469287b1569f7447a17848c998458d49ebe294e975b9baf0f0db", size = 788350, upload-time = "2025-06-14T08:33:17.137Z" }
wheels = [
    { url = "https://files.pythonhosted.org/packages/6a/c0/ec2b1c8712ca690e5d61979dee872603e92b8a32f94cc1b72d53beab008a/pydantic-2.11.7-py3-none-any.whl", hash = "sha256:dde5df002701f6de26248661f6835bbe296a47bf73990135c7d07ce741b9623b", size = 444782, upload-time = "2025-06-14T08:33:14.905Z" },
]

[[package]]
name = "pydantic-core"
version = "2.33.2"
source = { registry = "https://pypi.org/simple" }
dependencies = [
    { name = "typing-extensions" },
]
sdist = { url = "https://files.pythonhosted.org/packages/ad/88/5f2260bdfae97aabf98f1778d43f69574390ad787afb646292a638c923d4/pydantic_core-2.33.2.tar.gz", hash = "sha256:7cb8bc3605c29176e1b105350d2e6474142d7c1bd1d9327c4a9bdb46bf827acc", size = 435195, upload-time = "2025-04-23T18:33:52.104Z" }
wheels = [
    { url = "https://files.pythonhosted.org/packages/46/8c/99040727b41f56616573a28771b1bfa08a3d3fe74d3d513f01251f79f172/pydantic_core-2.33.2-cp313-cp313-macosx_10_12_x86_64.whl", hash = "sha256:1082dd3e2d7109ad8b7da48e1d4710c8d06c253cbc4a27c1cff4fbcaa97a9e3f", size = 2015688, upload-time = "2025-04-23T18:31:53.175Z" },
    { url = "https://files.pythonhosted.org/packages/3a/cc/5999d1eb705a6cefc31f0b4a90e9f7fc400539b1a1030529700cc1b51838/pydantic_core-2.33.2-cp313-cp313-macosx_11_0_arm64.whl", hash = "sha256:f517ca031dfc037a9c07e748cefd8d96235088b83b4f4ba8939105d20fa1dcd6", size = 1844808, upload-time = "2025-04-23T18:31:54.79Z" },
    { url = "https://files.pythonhosted.org/packages/6f/5e/a0a7b8885c98889a18b6e376f344da1ef323d270b44edf8174d6bce4d622/pydantic_core-2.33.2-cp313-cp313-manylinux_2_17_aarch64.manylinux2014_aarch64.whl", hash = "sha256:0a9f2c9dd19656823cb8250b0724ee9c60a82f3cdf68a080979d13092a3b0fef", size = 1885580, upload-time = "2025-04-23T18:31:57.393Z" },
    { url = "https://files.pythonhosted.org/packages/3b/2a/953581f343c7d11a304581156618c3f592435523dd9d79865903272c256a/pydantic_core-2.33.2-cp313-cp313-manylinux_2_17_armv7l.manylinux2014_armv7l.whl", hash = "sha256:2b0a451c263b01acebe51895bfb0e1cc842a5c666efe06cdf13846c7418caa9a", size = 1973859, upload-time = "2025-04-23T18:31:59.065Z" },
    { url = "https://files.pythonhosted.org/packages/e6/55/f1a813904771c03a3f97f676c62cca0c0a4138654107c1b61f19c644868b/pydantic_core-2.33.2-cp313-cp313-manylinux_2_17_ppc64le.manylinux2014_ppc64le.whl", hash = "sha256:1ea40a64d23faa25e62a70ad163571c0b342b8bf66d5fa612ac0dec4f069d916", size = 2120810, upload-time = "2025-04-23T18:32:00.78Z" },
    { url = "https://files.pythonhosted.org/packages/aa/c3/053389835a996e18853ba107a63caae0b9deb4a276c6b472931ea9ae6e48/pydantic_core-2.33.2-cp313-cp313-manylinux_2_17_s390x.manylinux2014_s390x.whl", hash = "sha256:0fb2d542b4d66f9470e8065c5469ec676978d625a8b7a363f07d9a501a9cb36a", size = 2676498, upload-time = "2025-04-23T18:32:02.418Z" },
    { url = "https://files.pythonhosted.org/packages/eb/3c/f4abd740877a35abade05e437245b192f9d0ffb48bbbbd708df33d3cda37/pydantic_core-2.33.2-cp313-cp313-manylinux_2_17_x86_64.manylinux2014_x86_64.whl", hash = "sha256:9fdac5d6ffa1b5a83bca06ffe7583f5576555e6c8b3a91fbd25ea7780f825f7d", size = 2000611, upload-time = "2025-04-23T18:32:04.152Z" },
    { url = "https://files.pythonhosted.org/packages/59/a7/63ef2fed1837d1121a894d0ce88439fe3e3b3e48c7543b2a4479eb99c2bd/pydantic_core-2.33.2-cp313-cp313-manylinux_2_5_i686.manylinux1_i686.whl", hash = "sha256:04a1a413977ab517154eebb2d326da71638271477d6ad87a769102f7c2488c56", size = 2107924, upload-time = "2025-04-23T18:32:06.129Z" },
    { url = "https://files.pythonhosted.org/packages/04/8f/2551964ef045669801675f1cfc3b0d74147f4901c3ffa42be2ddb1f0efc4/pydantic_core-2.33.2-cp313-cp313-musllinux_1_1_aarch64.whl", hash = "sha256:c8e7af2f4e0194c22b5b37205bfb293d166a7344a5b0d0eaccebc376546d77d5", size = 2063196, upload-time = "2025-04-23T18:32:08.178Z" },
    { url = "https://files.pythonhosted.org/packages/26/bd/d9602777e77fc6dbb0c7db9ad356e9a985825547dce5ad1d30ee04903918/pydantic_core-2.33.2-cp313-cp313-musllinux_1_1_armv7l.whl", hash = "sha256:5c92edd15cd58b3c2d34873597a1e20f13094f59cf88068adb18947df5455b4e", size = 2236389, upload-time = "2025-04-23T18:32:10.242Z" },
    { url = "https://files.pythonhosted.org/packages/42/db/0e950daa7e2230423ab342ae918a794964b053bec24ba8af013fc7c94846/pydantic_core-2.33.2-cp313-cp313-musllinux_1_1_x86_64.whl", hash = "sha256:65132b7b4a1c0beded5e057324b7e16e10910c106d43675d9bd87d4f38dde162", size = 2239223, upload-time = "2025-04-23T18:32:12.382Z" },
    { url = "https://files.pythonhosted.org/packages/58/4d/4f937099c545a8a17eb52cb67fe0447fd9a373b348ccfa9a87f141eeb00f/pydantic_core-2.33.2-cp313-cp313-win32.whl", hash = "sha256:52fb90784e0a242bb96ec53f42196a17278855b0f31ac7c3cc6f5c1ec4811849", size = 1900473, upload-time = "2025-04-23T18:32:14.034Z" },
    { url = "https://files.pythonhosted.org/packages/a0/75/4a0a9bac998d78d889def5e4ef2b065acba8cae8c93696906c3a91f310ca/pydantic_core-2.33.2-cp313-cp313-win_amd64.whl", hash = "sha256:c083a3bdd5a93dfe480f1125926afcdbf2917ae714bdb80b36d34318b2bec5d9", size = 1955269, upload-time = "2025-04-23T18:32:15.783Z" },
    { url = "https://files.pythonhosted.org/packages/f9/86/1beda0576969592f1497b4ce8e7bc8cbdf614c352426271b1b10d5f0aa64/pydantic_core-2.33.2-cp313-cp313-win_arm64.whl", hash = "sha256:e80b087132752f6b3d714f041ccf74403799d3b23a72722ea2e6ba2e892555b9", size = 1893921, upload-time = "2025-04-23T18:32:18.473Z" },
    { url = "https://files.pythonhosted.org/packages/a4/7d/e09391c2eebeab681df2b74bfe6c43422fffede8dc74187b2b0bf6fd7571/pydantic_core-2.33.2-cp313-cp313t-macosx_11_0_arm64.whl", hash = "sha256:61c18fba8e5e9db3ab908620af374db0ac1baa69f0f32df4f61ae23f15e586ac", size = 1806162, upload-time = "2025-04-23T18:32:20.188Z" },
    { url = "https://files.pythonhosted.org/packages/f1/3d/847b6b1fed9f8ed3bb95a9ad04fbd0b212e832d4f0f50ff4d9ee5a9f15cf/pydantic_core-2.33.2-cp313-cp313t-manylinux_2_17_x86_64.manylinux2014_x86_64.whl", hash = "sha256:95237e53bb015f67b63c91af7518a62a8660376a6a0db19b89acc77a4d6199f5", size = 1981560, upload-time = "2025-04-23T18:32:22.354Z" },
    { url = "https://files.pythonhosted.org/packages/6f/9a/e73262f6c6656262b5fdd723ad90f518f579b7bc8622e43a942eec53c938/pydantic_core-2.33.2-cp313-cp313t-win_amd64.whl", hash = "sha256:c2fc0a768ef76c15ab9238afa6da7f69895bb5d1ee83aeea2e3509af4472d0b9", size = 1935777, upload-time = "2025-04-23T18:32:25.088Z" },
]

[[package]]
name = "pydantic-settings"
version = "2.9.1"
source = { registry = "https://pypi.org/simple" }
dependencies = [
    { name = "pydantic" },
    { name = "python-dotenv" },
    { name = "typing-inspection" },
]
sdist = { url = "https://files.pythonhosted.org/packages/67/1d/42628a2c33e93f8e9acbde0d5d735fa0850f3e6a2f8cb1eb6c40b9a732ac/pydantic_settings-2.9.1.tar.gz", hash = "sha256:c509bf79d27563add44e8446233359004ed85066cd096d8b510f715e6ef5d268", size = 163234, upload-time = "2025-04-18T16:44:48.265Z" }
wheels = [
    { url = "https://files.pythonhosted.org/packages/b6/5f/d6d641b490fd3ec2c4c13b4244d68deea3a1b970a97be64f34fb5504ff72/pydantic_settings-2.9.1-py3-none-any.whl", hash = "sha256:59b4f431b1defb26fe620c71a7d3968a710d719f5f4cdbbdb7926edeb770f6ef", size = 44356, upload-time = "2025-04-18T16:44:46.617Z" },
]

[[package]]
name = "pygments"
version = "2.19.1"
source = { registry = "https://pypi.org/simple" }
sdist = { url = "https://files.pythonhosted.org/packages/7c/2d/c3338d48ea6cc0feb8446d8e6937e1408088a72a39937982cc6111d17f84/pygments-2.19.1.tar.gz", hash = "sha256:61c16d2a8576dc0649d9f39e089b5f02bcd27fba10d8fb4dcc28173f7a45151f", size = 4968581, upload-time = "2025-01-06T17:26:30.443Z" }
wheels = [
    { url = "https://files.pythonhosted.org/packages/8a/0b/9fcc47d19c48b59121088dd6da2488a49d5f72dacf8262e2790a1d2c7d15/pygments-2.19.1-py3-none-any.whl", hash = "sha256:9ea1544ad55cecf4b8242fab6dd35a93bbce657034b0611ee383099054ab6d8c", size = 1225293, upload-time = "2025-01-06T17:26:25.553Z" },
]

[[package]]
name = "pyjwt"
version = "2.10.1"
source = { registry = "https://pypi.org/simple" }
sdist = { url = "https://files.pythonhosted.org/packages/e7/46/bd74733ff231675599650d3e47f361794b22ef3e3770998dda30d3b63726/pyjwt-2.10.1.tar.gz", hash = "sha256:3cc5772eb20009233caf06e9d8a0577824723b44e6648ee0a2aedb6cf9381953", size = 87785, upload-time = "2024-11-28T03:43:29.933Z" }
wheels = [
    { url = "https://files.pythonhosted.org/packages/61/ad/689f02752eeec26aed679477e80e632ef1b682313be70793d798c1d5fc8f/PyJWT-2.10.1-py3-none-any.whl", hash = "sha256:dcdd193e30abefd5debf142f9adfcdd2b58004e644f25406ffaebd50bd98dacb", size = 22997, upload-time = "2024-11-28T03:43:27.893Z" },
]

[package.optional-dependencies]
crypto = [
    { name = "cryptography" },
]

[[package]]
name = "pymdown-extensions"
version = "10.15"
source = { registry = "https://pypi.org/simple" }
dependencies = [
    { name = "markdown" },
    { name = "pyyaml" },
]
sdist = { url = "https://files.pythonhosted.org/packages/08/92/a7296491dbf5585b3a987f3f3fc87af0e632121ff3e490c14b5f2d2b4eb5/pymdown_extensions-10.15.tar.gz", hash = "sha256:0e5994e32155f4b03504f939e501b981d306daf7ec2aa1cd2eb6bd300784f8f7", size = 852320, upload-time = "2025-04-27T23:48:29.183Z" }
wheels = [
    { url = "https://files.pythonhosted.org/packages/a7/d1/c54e608505776ce4e7966d03358ae635cfd51dff1da6ee421c090dbc797b/pymdown_extensions-10.15-py3-none-any.whl", hash = "sha256:46e99bb272612b0de3b7e7caf6da8dd5f4ca5212c0b273feb9304e236c484e5f", size = 265845, upload-time = "2025-04-27T23:48:27.359Z" },
]

[[package]]
name = "pyproject-api"
version = "1.9.1"
source = { registry = "https://pypi.org/simple" }
dependencies = [
    { name = "packaging" },
]
sdist = { url = "https://files.pythonhosted.org/packages/19/fd/437901c891f58a7b9096511750247535e891d2d5a5a6eefbc9386a2b41d5/pyproject_api-1.9.1.tar.gz", hash = "sha256:43c9918f49daab37e302038fc1aed54a8c7a91a9fa935d00b9a485f37e0f5335", size = 22710, upload-time = "2025-05-12T14:41:58.025Z" }
wheels = [
    { url = "https://files.pythonhosted.org/packages/ef/e6/c293c06695d4a3ab0260ef124a74ebadba5f4c511ce3a4259e976902c00b/pyproject_api-1.9.1-py3-none-any.whl", hash = "sha256:7d6238d92f8962773dd75b5f0c4a6a27cce092a14b623b811dba656f3b628948", size = 13158, upload-time = "2025-05-12T14:41:56.217Z" },
]

[[package]]
name = "pyproject-hooks"
version = "1.2.0"
source = { registry = "https://pypi.org/simple" }
sdist = { url = "https://files.pythonhosted.org/packages/e7/82/28175b2414effca1cdac8dc99f76d660e7a4fb0ceefa4b4ab8f5f6742925/pyproject_hooks-1.2.0.tar.gz", hash = "sha256:1e859bd5c40fae9448642dd871adf459e5e2084186e8d2c2a79a824c970da1f8", size = 19228, upload-time = "2024-09-29T09:24:13.293Z" }
wheels = [
    { url = "https://files.pythonhosted.org/packages/bd/24/12818598c362d7f300f18e74db45963dbcb85150324092410c8b49405e42/pyproject_hooks-1.2.0-py3-none-any.whl", hash = "sha256:9e5c6bfa8dcc30091c74b0cf803c81fdd29d94f01992a7707bc97babb1141913", size = 10216, upload-time = "2024-09-29T09:24:11.978Z" },
]

[[package]]
name = "pyright"
version = "1.1.402"
source = { registry = "https://pypi.org/simple" }
dependencies = [
    { name = "nodeenv" },
    { name = "typing-extensions" },
]
sdist = { url = "https://files.pythonhosted.org/packages/aa/04/ce0c132d00e20f2d2fb3b3e7c125264ca8b909e693841210534b1ea1752f/pyright-1.1.402.tar.gz", hash = "sha256:85a33c2d40cd4439c66aa946fd4ce71ab2f3f5b8c22ce36a623f59ac22937683", size = 3888207, upload-time = "2025-06-11T08:48:35.759Z" }
wheels = [
    { url = "https://files.pythonhosted.org/packages/fe/37/1a1c62d955e82adae588be8e374c7f77b165b6cb4203f7d581269959abbc/pyright-1.1.402-py3-none-any.whl", hash = "sha256:2c721f11869baac1884e846232800fe021c33f1b4acb3929cff321f7ea4e2982", size = 5624004, upload-time = "2025-06-11T08:48:33.998Z" },
]

[[package]]
name = "pytest"
version = "8.4.0"
source = { registry = "https://pypi.org/simple" }
dependencies = [
    { name = "colorama", marker = "sys_platform == 'win32'" },
    { name = "iniconfig" },
    { name = "packaging" },
    { name = "pluggy" },
    { name = "pygments" },
]
sdist = { url = "https://files.pythonhosted.org/packages/fb/aa/405082ce2749be5398045152251ac69c0f3578c7077efc53431303af97ce/pytest-8.4.0.tar.gz", hash = "sha256:14d920b48472ea0dbf68e45b96cd1ffda4705f33307dcc86c676c1b5104838a6", size = 1515232, upload-time = "2025-06-02T17:36:30.03Z" }
wheels = [
    { url = "https://files.pythonhosted.org/packages/2f/de/afa024cbe022b1b318a3d224125aa24939e99b4ff6f22e0ba639a2eaee47/pytest-8.4.0-py3-none-any.whl", hash = "sha256:f40f825768ad76c0977cbacdf1fd37c6f7a468e460ea6a0636078f8972d4517e", size = 363797, upload-time = "2025-06-02T17:36:27.859Z" },
]

[[package]]
name = "pytest-asyncio"
version = "1.0.0"
source = { registry = "https://pypi.org/simple" }
dependencies = [
    { name = "pytest" },
]
sdist = { url = "https://files.pythonhosted.org/packages/d0/d4/14f53324cb1a6381bef29d698987625d80052bb33932d8e7cbf9b337b17c/pytest_asyncio-1.0.0.tar.gz", hash = "sha256:d15463d13f4456e1ead2594520216b225a16f781e144f8fdf6c5bb4667c48b3f", size = 46960, upload-time = "2025-05-26T04:54:40.484Z" }
wheels = [
    { url = "https://files.pythonhosted.org/packages/30/05/ce271016e351fddc8399e546f6e23761967ee09c8c568bbfbecb0c150171/pytest_asyncio-1.0.0-py3-none-any.whl", hash = "sha256:4f024da9f1ef945e680dc68610b52550e36590a67fd31bb3b4943979a1f90ef3", size = 15976, upload-time = "2025-05-26T04:54:39.035Z" },
]

[[package]]
name = "pytest-cov"
version = "6.2.1"
source = { registry = "https://pypi.org/simple" }
dependencies = [
    { name = "coverage" },
    { name = "pluggy" },
    { name = "pytest" },
]
sdist = { url = "https://files.pythonhosted.org/packages/18/99/668cade231f434aaa59bbfbf49469068d2ddd945000621d3d165d2e7dd7b/pytest_cov-6.2.1.tar.gz", hash = "sha256:25cc6cc0a5358204b8108ecedc51a9b57b34cc6b8c967cc2c01a4e00d8a67da2", size = 69432, upload-time = "2025-06-12T10:47:47.684Z" }
wheels = [
    { url = "https://files.pythonhosted.org/packages/bc/16/4ea354101abb1287856baa4af2732be351c7bee728065aed451b678153fd/pytest_cov-6.2.1-py3-none-any.whl", hash = "sha256:f5bc4c23f42f1cdd23c70b1dab1bbaef4fc505ba950d53e0081d0730dd7e86d5", size = 24644, upload-time = "2025-06-12T10:47:45.932Z" },
]

[[package]]
name = "pytest-mock"
version = "3.14.1"
source = { registry = "https://pypi.org/simple" }
dependencies = [
    { name = "pytest" },
]
sdist = { url = "https://files.pythonhosted.org/packages/71/28/67172c96ba684058a4d24ffe144d64783d2a270d0af0d9e792737bddc75c/pytest_mock-3.14.1.tar.gz", hash = "sha256:159e9edac4c451ce77a5cdb9fc5d1100708d2dd4ba3c3df572f14097351af80e", size = 33241, upload-time = "2025-05-26T13:58:45.167Z" }
wheels = [
    { url = "https://files.pythonhosted.org/packages/b2/05/77b60e520511c53d1c1ca75f1930c7dd8e971d0c4379b7f4b3f9644685ba/pytest_mock-3.14.1-py3-none-any.whl", hash = "sha256:178aefcd11307d874b4cd3100344e7e2d888d9791a6a1d9bfe90fbc1b74fd1d0", size = 9923, upload-time = "2025-05-26T13:58:43.487Z" },
]

[[package]]
name = "pytest-timeout"
version = "2.4.0"
source = { registry = "https://pypi.org/simple" }
dependencies = [
    { name = "pytest" },
]
sdist = { url = "https://files.pythonhosted.org/packages/ac/82/4c9ecabab13363e72d880f2fb504c5f750433b2b6f16e99f4ec21ada284c/pytest_timeout-2.4.0.tar.gz", hash = "sha256:7e68e90b01f9eff71332b25001f85c75495fc4e3a836701876183c4bcfd0540a", size = 17973, upload-time = "2025-05-05T19:44:34.99Z" }
wheels = [
    { url = "https://files.pythonhosted.org/packages/fa/b6/3127540ecdf1464a00e5a01ee60a1b09175f6913f0644ac748494d9c4b21/pytest_timeout-2.4.0-py3-none-any.whl", hash = "sha256:c42667e5cdadb151aeb5b26d114aff6bdf5a907f176a007a30b940d3d865b5c2", size = 14382, upload-time = "2025-05-05T19:44:33.502Z" },
]

[[package]]
name = "pytest-watch"
version = "4.2.0"
source = { registry = "https://pypi.org/simple" }
dependencies = [
    { name = "colorama" },
    { name = "docopt" },
    { name = "pytest" },
    { name = "watchdog" },
]
sdist = { url = "https://files.pythonhosted.org/packages/36/47/ab65fc1d682befc318c439940f81a0de1026048479f732e84fe714cd69c0/pytest-watch-4.2.0.tar.gz", hash = "sha256:06136f03d5b361718b8d0d234042f7b2f203910d8568f63df2f866b547b3d4b9", size = 16340, upload-time = "2018-05-20T19:52:16.194Z" }

[[package]]
name = "pytest-xdist"
version = "3.7.0"
source = { registry = "https://pypi.org/simple" }
dependencies = [
    { name = "execnet" },
    { name = "pytest" },
]
sdist = { url = "https://files.pythonhosted.org/packages/49/dc/865845cfe987b21658e871d16e0a24e871e00884c545f246dd8f6f69edda/pytest_xdist-3.7.0.tar.gz", hash = "sha256:f9248c99a7c15b7d2f90715df93610353a485827bc06eefb6566d23f6400f126", size = 87550, upload-time = "2025-05-26T21:18:20.251Z" }
wheels = [
    { url = "https://files.pythonhosted.org/packages/0d/b2/0e802fde6f1c5b2f7ae7e9ad42b83fd4ecebac18a8a8c2f2f14e39dce6e1/pytest_xdist-3.7.0-py3-none-any.whl", hash = "sha256:7d3fbd255998265052435eb9daa4e99b62e6fb9cfb6efd1f858d4d8c0c7f0ca0", size = 46142, upload-time = "2025-05-26T21:18:18.759Z" },
]

[[package]]
name = "python-dateutil"
version = "2.9.0.post0"
source = { registry = "https://pypi.org/simple" }
dependencies = [
    { name = "six" },
]
sdist = { url = "https://files.pythonhosted.org/packages/66/c0/0c8b6ad9f17a802ee498c46e004a0eb49bc148f2fd230864601a86dcf6db/python-dateutil-2.9.0.post0.tar.gz", hash = "sha256:37dd54208da7e1cd875388217d5e00ebd4179249f90fb72437e91a35459a0ad3", size = 342432, upload-time = "2024-03-01T18:36:20.211Z" }
wheels = [
    { url = "https://files.pythonhosted.org/packages/ec/57/56b9bcc3c9c6a792fcbaf139543cee77261f3651ca9da0c93f5c1221264b/python_dateutil-2.9.0.post0-py2.py3-none-any.whl", hash = "sha256:a8b2bc7bffae282281c8140a97d3aa9c14da0b136dfe83f850eea9a5f7470427", size = 229892, upload-time = "2024-03-01T18:36:18.57Z" },
]

[[package]]
name = "python-dotenv"
version = "1.1.0"
source = { registry = "https://pypi.org/simple" }
sdist = { url = "https://files.pythonhosted.org/packages/88/2c/7bb1416c5620485aa793f2de31d3df393d3686aa8a8506d11e10e13c5baf/python_dotenv-1.1.0.tar.gz", hash = "sha256:41f90bc6f5f177fb41f53e87666db362025010eb28f60a01c9143bfa33a2b2d5", size = 39920, upload-time = "2025-03-25T10:14:56.835Z" }
wheels = [
    { url = "https://files.pythonhosted.org/packages/1e/18/98a99ad95133c6a6e2005fe89faedf294a748bd5dc803008059409ac9b1e/python_dotenv-1.1.0-py3-none-any.whl", hash = "sha256:d7c01d9e2293916c18baf562d95698754b0dbbb5e74d457c45d4f6561fb9d55d", size = 20256, upload-time = "2025-03-25T10:14:55.034Z" },
]

[[package]]
name = "pywin32"
version = "310"
source = { registry = "https://pypi.org/simple" }
wheels = [
    { url = "https://files.pythonhosted.org/packages/1c/09/9c1b978ffc4ae53999e89c19c77ba882d9fce476729f23ef55211ea1c034/pywin32-310-cp313-cp313-win32.whl", hash = "sha256:5d241a659c496ada3253cd01cfaa779b048e90ce4b2b38cd44168ad555ce74ab", size = 8794384, upload-time = "2025-03-17T00:56:04.383Z" },
    { url = "https://files.pythonhosted.org/packages/45/3c/b4640f740ffebadd5d34df35fecba0e1cfef8fde9f3e594df91c28ad9b50/pywin32-310-cp313-cp313-win_amd64.whl", hash = "sha256:667827eb3a90208ddbdcc9e860c81bde63a135710e21e4cb3348968e4bd5249e", size = 9503039, upload-time = "2025-03-17T00:56:06.207Z" },
    { url = "https://files.pythonhosted.org/packages/b4/f4/f785020090fb050e7fb6d34b780f2231f302609dc964672f72bfaeb59a28/pywin32-310-cp313-cp313-win_arm64.whl", hash = "sha256:e308f831de771482b7cf692a1f308f8fca701b2d8f9dde6cc440c7da17e47b33", size = 8458152, upload-time = "2025-03-17T00:56:07.819Z" },
]

[[package]]
name = "pywin32-ctypes"
version = "0.2.3"
source = { registry = "https://pypi.org/simple" }
sdist = { url = "https://files.pythonhosted.org/packages/85/9f/01a1a99704853cb63f253eea009390c88e7131c67e66a0a02099a8c917cb/pywin32-ctypes-0.2.3.tar.gz", hash = "sha256:d162dc04946d704503b2edc4d55f3dba5c1d539ead017afa00142c38b9885755", size = 29471, upload-time = "2024-08-14T10:15:34.626Z" }
wheels = [
    { url = "https://files.pythonhosted.org/packages/de/3d/8161f7711c017e01ac9f008dfddd9410dff3674334c233bde66e7ba65bbf/pywin32_ctypes-0.2.3-py3-none-any.whl", hash = "sha256:8a1513379d709975552d202d942d9837758905c8d01eb82b8bcc30918929e7b8", size = 30756, upload-time = "2024-08-14T10:15:33.187Z" },
]

[[package]]
name = "pyyaml"
version = "6.0.2"
source = { registry = "https://pypi.org/simple" }
sdist = { url = "https://files.pythonhosted.org/packages/54/ed/79a089b6be93607fa5cdaedf301d7dfb23af5f25c398d5ead2525b063e17/pyyaml-6.0.2.tar.gz", hash = "sha256:d584d9ec91ad65861cc08d42e834324ef890a082e591037abe114850ff7bbc3e", size = 130631, upload-time = "2024-08-06T20:33:50.674Z" }
wheels = [
    { url = "https://files.pythonhosted.org/packages/ef/e3/3af305b830494fa85d95f6d95ef7fa73f2ee1cc8ef5b495c7c3269fb835f/PyYAML-6.0.2-cp313-cp313-macosx_10_13_x86_64.whl", hash = "sha256:efdca5630322a10774e8e98e1af481aad470dd62c3170801852d752aa7a783ba", size = 181309, upload-time = "2024-08-06T20:32:43.4Z" },
    { url = "https://files.pythonhosted.org/packages/45/9f/3b1c20a0b7a3200524eb0076cc027a970d320bd3a6592873c85c92a08731/PyYAML-6.0.2-cp313-cp313-macosx_11_0_arm64.whl", hash = "sha256:50187695423ffe49e2deacb8cd10510bc361faac997de9efef88badc3bb9e2d1", size = 171679, upload-time = "2024-08-06T20:32:44.801Z" },
    { url = "https://files.pythonhosted.org/packages/7c/9a/337322f27005c33bcb656c655fa78325b730324c78620e8328ae28b64d0c/PyYAML-6.0.2-cp313-cp313-manylinux_2_17_aarch64.manylinux2014_aarch64.whl", hash = "sha256:0ffe8360bab4910ef1b9e87fb812d8bc0a308b0d0eef8c8f44e0254ab3b07133", size = 733428, upload-time = "2024-08-06T20:32:46.432Z" },
    { url = "https://files.pythonhosted.org/packages/a3/69/864fbe19e6c18ea3cc196cbe5d392175b4cf3d5d0ac1403ec3f2d237ebb5/PyYAML-6.0.2-cp313-cp313-manylinux_2_17_s390x.manylinux2014_s390x.whl", hash = "sha256:17e311b6c678207928d649faa7cb0d7b4c26a0ba73d41e99c4fff6b6c3276484", size = 763361, upload-time = "2024-08-06T20:32:51.188Z" },
    { url = "https://files.pythonhosted.org/packages/04/24/b7721e4845c2f162d26f50521b825fb061bc0a5afcf9a386840f23ea19fa/PyYAML-6.0.2-cp313-cp313-manylinux_2_17_x86_64.manylinux2014_x86_64.whl", hash = "sha256:70b189594dbe54f75ab3a1acec5f1e3faa7e8cf2f1e08d9b561cb41b845f69d5", size = 759523, upload-time = "2024-08-06T20:32:53.019Z" },
    { url = "https://files.pythonhosted.org/packages/2b/b2/e3234f59ba06559c6ff63c4e10baea10e5e7df868092bf9ab40e5b9c56b6/PyYAML-6.0.2-cp313-cp313-musllinux_1_1_aarch64.whl", hash = "sha256:41e4e3953a79407c794916fa277a82531dd93aad34e29c2a514c2c0c5fe971cc", size = 726660, upload-time = "2024-08-06T20:32:54.708Z" },
    { url = "https://files.pythonhosted.org/packages/fe/0f/25911a9f080464c59fab9027482f822b86bf0608957a5fcc6eaac85aa515/PyYAML-6.0.2-cp313-cp313-musllinux_1_1_x86_64.whl", hash = "sha256:68ccc6023a3400877818152ad9a1033e3db8625d899c72eacb5a668902e4d652", size = 751597, upload-time = "2024-08-06T20:32:56.985Z" },
    { url = "https://files.pythonhosted.org/packages/14/0d/e2c3b43bbce3cf6bd97c840b46088a3031085179e596d4929729d8d68270/PyYAML-6.0.2-cp313-cp313-win32.whl", hash = "sha256:bc2fa7c6b47d6bc618dd7fb02ef6fdedb1090ec036abab80d4681424b84c1183", size = 140527, upload-time = "2024-08-06T20:33:03.001Z" },
    { url = "https://files.pythonhosted.org/packages/fa/de/02b54f42487e3d3c6efb3f89428677074ca7bf43aae402517bc7cca949f3/PyYAML-6.0.2-cp313-cp313-win_amd64.whl", hash = "sha256:8388ee1976c416731879ac16da0aff3f63b286ffdd57cdeb95f3f2e085687563", size = 156446, upload-time = "2024-08-06T20:33:04.33Z" },
]

[[package]]
name = "pyyaml-env-tag"
version = "1.1"
source = { registry = "https://pypi.org/simple" }
dependencies = [
    { name = "pyyaml" },
]
sdist = { url = "https://files.pythonhosted.org/packages/eb/2e/79c822141bfd05a853236b504869ebc6b70159afc570e1d5a20641782eaa/pyyaml_env_tag-1.1.tar.gz", hash = "sha256:2eb38b75a2d21ee0475d6d97ec19c63287a7e140231e4214969d0eac923cd7ff", size = 5737, upload-time = "2025-05-13T15:24:01.64Z" }
wheels = [
    { url = "https://files.pythonhosted.org/packages/04/11/432f32f8097b03e3cd5fe57e88efb685d964e2e5178a48ed61e841f7fdce/pyyaml_env_tag-1.1-py3-none-any.whl", hash = "sha256:17109e1a528561e32f026364712fee1264bc2ea6715120891174ed1b980d2e04", size = 4722, upload-time = "2025-05-13T15:23:59.629Z" },
]

[[package]]
name = "readme-renderer"
version = "44.0"
source = { registry = "https://pypi.org/simple" }
dependencies = [
    { name = "docutils" },
    { name = "nh3" },
    { name = "pygments" },
]
sdist = { url = "https://files.pythonhosted.org/packages/5a/a9/104ec9234c8448c4379768221ea6df01260cd6c2ce13182d4eac531c8342/readme_renderer-44.0.tar.gz", hash = "sha256:8712034eabbfa6805cacf1402b4eeb2a73028f72d1166d6f5cb7f9c047c5d1e1", size = 32056, upload-time = "2024-07-08T15:00:57.805Z" }
wheels = [
    { url = "https://files.pythonhosted.org/packages/e1/67/921ec3024056483db83953ae8e48079ad62b92db7880013ca77632921dd0/readme_renderer-44.0-py3-none-any.whl", hash = "sha256:2fbca89b81a08526aadf1357a8c2ae889ec05fb03f5da67f9769c9a592166151", size = 13310, upload-time = "2024-07-08T15:00:56.577Z" },
]

[[package]]
name = "redis"
version = "6.2.0"
source = { registry = "https://pypi.org/simple" }
sdist = { url = "https://files.pythonhosted.org/packages/ea/9a/0551e01ba52b944f97480721656578c8a7c46b51b99d66814f85fe3a4f3e/redis-6.2.0.tar.gz", hash = "sha256:e821f129b75dde6cb99dd35e5c76e8c49512a5a0d8dfdc560b2fbd44b85ca977", size = 4639129, upload-time = "2025-05-28T05:01:18.91Z" }
wheels = [
    { url = "https://files.pythonhosted.org/packages/13/67/e60968d3b0e077495a8fee89cf3f2373db98e528288a48f1ee44967f6e8c/redis-6.2.0-py3-none-any.whl", hash = "sha256:c8ddf316ee0aab65f04a11229e94a64b2618451dab7a67cb2f77eb799d872d5e", size = 278659, upload-time = "2025-05-28T05:01:16.955Z" },
]

[[package]]
name = "requests"
version = "2.32.4"
source = { registry = "https://pypi.org/simple" }
dependencies = [
    { name = "certifi" },
    { name = "charset-normalizer" },
    { name = "idna" },
    { name = "urllib3" },
]
sdist = { url = "https://files.pythonhosted.org/packages/e1/0a/929373653770d8a0d7ea76c37de6e41f11eb07559b103b1c02cafb3f7cf8/requests-2.32.4.tar.gz", hash = "sha256:27d0316682c8a29834d3264820024b62a36942083d52caf2f14c0591336d3422", size = 135258, upload-time = "2025-06-09T16:43:07.34Z" }
wheels = [
    { url = "https://files.pythonhosted.org/packages/7c/e4/56027c4a6b4ae70ca9de302488c5ca95ad4a39e190093d6c1a8ace08341b/requests-2.32.4-py3-none-any.whl", hash = "sha256:27babd3cda2a6d50b30443204ee89830707d396671944c998b5975b031ac2b2c", size = 64847, upload-time = "2025-06-09T16:43:05.728Z" },
]

[[package]]
name = "requests-toolbelt"
version = "1.0.0"
source = { registry = "https://pypi.org/simple" }
dependencies = [
    { name = "requests" },
]
sdist = { url = "https://files.pythonhosted.org/packages/f3/61/d7545dafb7ac2230c70d38d31cbfe4cc64f7144dc41f6e4e4b78ecd9f5bb/requests-toolbelt-1.0.0.tar.gz", hash = "sha256:7681a0a3d047012b5bdc0ee37d7f8f07ebe76ab08caeccfc3921ce23c88d5bc6", size = 206888, upload-time = "2023-05-01T04:11:33.229Z" }
wheels = [
    { url = "https://files.pythonhosted.org/packages/3f/51/d4db610ef29373b879047326cbf6fa98b6c1969d6f6dc423279de2b1be2c/requests_toolbelt-1.0.0-py2.py3-none-any.whl", hash = "sha256:cccfdd665f0a24fcf4726e690f65639d272bb0637b9b92dfd91a5568ccf6bd06", size = 54481, upload-time = "2023-05-01T04:11:28.427Z" },
]

[[package]]
name = "rfc3986"
version = "2.0.0"
source = { registry = "https://pypi.org/simple" }
sdist = { url = "https://files.pythonhosted.org/packages/85/40/1520d68bfa07ab5a6f065a186815fb6610c86fe957bc065754e47f7b0840/rfc3986-2.0.0.tar.gz", hash = "sha256:97aacf9dbd4bfd829baad6e6309fa6573aaf1be3f6fa735c8ab05e46cecb261c", size = 49026, upload-time = "2022-01-10T00:52:30.832Z" }
wheels = [
    { url = "https://files.pythonhosted.org/packages/ff/9a/9afaade874b2fa6c752c36f1548f718b5b83af81ed9b76628329dab81c1b/rfc3986-2.0.0-py2.py3-none-any.whl", hash = "sha256:50b1502b60e289cb37883f3dfd34532b8873c7de9f49bb546641ce9cbd256ebd", size = 31326, upload-time = "2022-01-10T00:52:29.594Z" },
]

[[package]]
name = "rich"
version = "14.0.0"
source = { registry = "https://pypi.org/simple" }
dependencies = [
    { name = "markdown-it-py" },
    { name = "pygments" },
]
sdist = { url = "https://files.pythonhosted.org/packages/a1/53/830aa4c3066a8ab0ae9a9955976fb770fe9c6102117c8ec4ab3ea62d89e8/rich-14.0.0.tar.gz", hash = "sha256:82f1bc23a6a21ebca4ae0c45af9bdbc492ed20231dcb63f297d6d1021a9d5725", size = 224078, upload-time = "2025-03-30T14:15:14.23Z" }
wheels = [
    { url = "https://files.pythonhosted.org/packages/0d/9b/63f4c7ebc259242c89b3acafdb37b41d1185c07ff0011164674e9076b491/rich-14.0.0-py3-none-any.whl", hash = "sha256:1c9491e1951aac09caffd42f448ee3d04e58923ffe14993f6e83068dc395d7e0", size = 243229, upload-time = "2025-03-30T14:15:12.283Z" },
]

[[package]]
name = "ruff"
version = "0.11.13"
source = { registry = "https://pypi.org/simple" }
sdist = { url = "https://files.pythonhosted.org/packages/ed/da/9c6f995903b4d9474b39da91d2d626659af3ff1eeb43e9ae7c119349dba6/ruff-0.11.13.tar.gz", hash = "sha256:26fa247dc68d1d4e72c179e08889a25ac0c7ba4d78aecfc835d49cbfd60bf514", size = 4282054, upload-time = "2025-06-05T21:00:15.721Z" }
wheels = [
    { url = "https://files.pythonhosted.org/packages/7d/ce/a11d381192966e0b4290842cc8d4fac7dc9214ddf627c11c1afff87da29b/ruff-0.11.13-py3-none-linux_armv6l.whl", hash = "sha256:4bdfbf1240533f40042ec00c9e09a3aade6f8c10b6414cf11b519488d2635d46", size = 10292516, upload-time = "2025-06-05T20:59:32.944Z" },
    { url = "https://files.pythonhosted.org/packages/78/db/87c3b59b0d4e753e40b6a3b4a2642dfd1dcaefbff121ddc64d6c8b47ba00/ruff-0.11.13-py3-none-macosx_10_12_x86_64.whl", hash = "sha256:aef9c9ed1b5ca28bb15c7eac83b8670cf3b20b478195bd49c8d756ba0a36cf48", size = 11106083, upload-time = "2025-06-05T20:59:37.03Z" },
    { url = "https://files.pythonhosted.org/packages/77/79/d8cec175856ff810a19825d09ce700265f905c643c69f45d2b737e4a470a/ruff-0.11.13-py3-none-macosx_11_0_arm64.whl", hash = "sha256:53b15a9dfdce029c842e9a5aebc3855e9ab7771395979ff85b7c1dedb53ddc2b", size = 10436024, upload-time = "2025-06-05T20:59:39.741Z" },
    { url = "https://files.pythonhosted.org/packages/8b/5b/f6d94f2980fa1ee854b41568368a2e1252681b9238ab2895e133d303538f/ruff-0.11.13-py3-none-manylinux_2_17_aarch64.manylinux2014_aarch64.whl", hash = "sha256:ab153241400789138d13f362c43f7edecc0edfffce2afa6a68434000ecd8f69a", size = 10646324, upload-time = "2025-06-05T20:59:42.185Z" },
    { url = "https://files.pythonhosted.org/packages/6c/9c/b4c2acf24ea4426016d511dfdc787f4ce1ceb835f3c5fbdbcb32b1c63bda/ruff-0.11.13-py3-none-manylinux_2_17_armv7l.manylinux2014_armv7l.whl", hash = "sha256:6c51f93029d54a910d3d24f7dd0bb909e31b6cd989a5e4ac513f4eb41629f0dc", size = 10174416, upload-time = "2025-06-05T20:59:44.319Z" },
    { url = "https://files.pythonhosted.org/packages/f3/10/e2e62f77c65ede8cd032c2ca39c41f48feabedb6e282bfd6073d81bb671d/ruff-0.11.13-py3-none-manylinux_2_17_i686.manylinux2014_i686.whl", hash = "sha256:1808b3ed53e1a777c2ef733aca9051dc9bf7c99b26ece15cb59a0320fbdbd629", size = 11724197, upload-time = "2025-06-05T20:59:46.935Z" },
    { url = "https://files.pythonhosted.org/packages/bb/f0/466fe8469b85c561e081d798c45f8a1d21e0b4a5ef795a1d7f1a9a9ec182/ruff-0.11.13-py3-none-manylinux_2_17_ppc64.manylinux2014_ppc64.whl", hash = "sha256:d28ce58b5ecf0f43c1b71edffabe6ed7f245d5336b17805803312ec9bc665933", size = 12511615, upload-time = "2025-06-05T20:59:49.534Z" },
    { url = "https://files.pythonhosted.org/packages/17/0e/cefe778b46dbd0cbcb03a839946c8f80a06f7968eb298aa4d1a4293f3448/ruff-0.11.13-py3-none-manylinux_2_17_ppc64le.manylinux2014_ppc64le.whl", hash = "sha256:55e4bc3a77842da33c16d55b32c6cac1ec5fb0fbec9c8c513bdce76c4f922165", size = 12117080, upload-time = "2025-06-05T20:59:51.654Z" },
    { url = "https://files.pythonhosted.org/packages/5d/2c/caaeda564cbe103bed145ea557cb86795b18651b0f6b3ff6a10e84e5a33f/ruff-0.11.13-py3-none-manylinux_2_17_s390x.manylinux2014_s390x.whl", hash = "sha256:633bf2c6f35678c56ec73189ba6fa19ff1c5e4807a78bf60ef487b9dd272cc71", size = 11326315, upload-time = "2025-06-05T20:59:54.469Z" },
    { url = "https://files.pythonhosted.org/packages/75/f0/782e7d681d660eda8c536962920c41309e6dd4ebcea9a2714ed5127d44bd/ruff-0.11.13-py3-none-manylinux_2_17_x86_64.manylinux2014_x86_64.whl", hash = "sha256:4ffbc82d70424b275b089166310448051afdc6e914fdab90e08df66c43bb5ca9", size = 11555640, upload-time = "2025-06-05T20:59:56.986Z" },
    { url = "https://files.pythonhosted.org/packages/5d/d4/3d580c616316c7f07fb3c99dbecfe01fbaea7b6fd9a82b801e72e5de742a/ruff-0.11.13-py3-none-musllinux_1_2_aarch64.whl", hash = "sha256:4a9ddd3ec62a9a89578c85842b836e4ac832d4a2e0bfaad3b02243f930ceafcc", size = 10507364, upload-time = "2025-06-05T20:59:59.154Z" },
    { url = "https://files.pythonhosted.org/packages/5a/dc/195e6f17d7b3ea6b12dc4f3e9de575db7983db187c378d44606e5d503319/ruff-0.11.13-py3-none-musllinux_1_2_armv7l.whl", hash = "sha256:d237a496e0778d719efb05058c64d28b757c77824e04ffe8796c7436e26712b7", size = 10141462, upload-time = "2025-06-05T21:00:01.481Z" },
    { url = "https://files.pythonhosted.org/packages/f4/8e/39a094af6967faa57ecdeacb91bedfb232474ff8c3d20f16a5514e6b3534/ruff-0.11.13-py3-none-musllinux_1_2_i686.whl", hash = "sha256:26816a218ca6ef02142343fd24c70f7cd8c5aa6c203bca284407adf675984432", size = 11121028, upload-time = "2025-06-05T21:00:04.06Z" },
    { url = "https://files.pythonhosted.org/packages/5a/c0/b0b508193b0e8a1654ec683ebab18d309861f8bd64e3a2f9648b80d392cb/ruff-0.11.13-py3-none-musllinux_1_2_x86_64.whl", hash = "sha256:51c3f95abd9331dc5b87c47ac7f376db5616041173826dfd556cfe3d4977f492", size = 11602992, upload-time = "2025-06-05T21:00:06.249Z" },
    { url = "https://files.pythonhosted.org/packages/7c/91/263e33ab93ab09ca06ce4f8f8547a858cc198072f873ebc9be7466790bae/ruff-0.11.13-py3-none-win32.whl", hash = "sha256:96c27935418e4e8e77a26bb05962817f28b8ef3843a6c6cc49d8783b5507f250", size = 10474944, upload-time = "2025-06-05T21:00:08.459Z" },
    { url = "https://files.pythonhosted.org/packages/46/f4/7c27734ac2073aae8efb0119cae6931b6fb48017adf048fdf85c19337afc/ruff-0.11.13-py3-none-win_amd64.whl", hash = "sha256:29c3189895a8a6a657b7af4e97d330c8a3afd2c9c8f46c81e2fc5a31866517e3", size = 11548669, upload-time = "2025-06-05T21:00:11.147Z" },
    { url = "https://files.pythonhosted.org/packages/ec/bf/b273dd11673fed8a6bd46032c0ea2a04b2ac9bfa9c628756a5856ba113b0/ruff-0.11.13-py3-none-win_arm64.whl", hash = "sha256:b4385285e9179d608ff1d2fb9922062663c658605819a6876d8beef0c30b7f3b", size = 10683928, upload-time = "2025-06-05T21:00:13.758Z" },
]

[[package]]
name = "secretstorage"
version = "3.3.3"
source = { registry = "https://pypi.org/simple" }
dependencies = [
    { name = "cryptography" },
    { name = "jeepney" },
]
sdist = { url = "https://files.pythonhosted.org/packages/53/a4/f48c9d79cb507ed1373477dbceaba7401fd8a23af63b837fa61f1dcd3691/SecretStorage-3.3.3.tar.gz", hash = "sha256:2403533ef369eca6d2ba81718576c5e0f564d5cca1b58f73a8b23e7d4eeebd77", size = 19739, upload-time = "2022-08-13T16:22:46.976Z" }
wheels = [
    { url = "https://files.pythonhosted.org/packages/54/24/b4293291fa1dd830f353d2cb163295742fa87f179fcc8a20a306a81978b7/SecretStorage-3.3.3-py3-none-any.whl", hash = "sha256:f356e6628222568e3af06f2eba8df495efa13b3b63081dafd4f7d9a7b7bc9f99", size = 15221, upload-time = "2022-08-13T16:22:44.457Z" },
]

[[package]]
name = "setuptools"
version = "80.9.0"
source = { registry = "https://pypi.org/simple" }
sdist = { url = "https://files.pythonhosted.org/packages/18/5d/3bf57dcd21979b887f014ea83c24ae194cfcd12b9e0fda66b957c69d1fca/setuptools-80.9.0.tar.gz", hash = "sha256:f36b47402ecde768dbfafc46e8e4207b4360c654f1f3bb84475f0a28628fb19c", size = 1319958, upload-time = "2025-05-27T00:56:51.443Z" }
wheels = [
    { url = "https://files.pythonhosted.org/packages/a3/dc/17031897dae0efacfea57dfd3a82fdd2a2aeb58e0ff71b77b87e44edc772/setuptools-80.9.0-py3-none-any.whl", hash = "sha256:062d34222ad13e0cc312a4c02d73f059e86a4acbfbdea8f8f76b28c99f306922", size = 1201486, upload-time = "2025-05-27T00:56:49.664Z" },
]

[[package]]
name = "six"
version = "1.17.0"
source = { registry = "https://pypi.org/simple" }
sdist = { url = "https://files.pythonhosted.org/packages/94/e7/b2c673351809dca68a0e064b6af791aa332cf192da575fd474ed7d6f16a2/six-1.17.0.tar.gz", hash = "sha256:ff70335d468e7eb6ec65b95b99d3a2836546063f63acc5171de367e834932a81", size = 34031, upload-time = "2024-12-04T17:35:28.174Z" }
wheels = [
    { url = "https://files.pythonhosted.org/packages/b7/ce/149a00dd41f10bc29e5921b496af8b574d8413afcd5e30dfa0ed46c2cc5e/six-1.17.0-py2.py3-none-any.whl", hash = "sha256:4721f391ed90541fddacab5acf947aa0d3dc7d27b2e1e8eda2be8970586c3274", size = 11050, upload-time = "2024-12-04T17:35:26.475Z" },
]

[[package]]
name = "sniffio"
version = "1.3.1"
source = { registry = "https://pypi.org/simple" }
sdist = { url = "https://files.pythonhosted.org/packages/a2/87/a6771e1546d97e7e041b6ae58d80074f81b7d5121207425c964ddf5cfdbd/sniffio-1.3.1.tar.gz", hash = "sha256:f4324edc670a0f49750a81b895f35c3adb843cca46f0530f79fc1babb23789dc", size = 20372, upload-time = "2024-02-25T23:20:04.057Z" }
wheels = [
    { url = "https://files.pythonhosted.org/packages/e9/44/75a9c9421471a6c4805dbf2356f7c181a29c1879239abab1ea2cc8f38b40/sniffio-1.3.1-py3-none-any.whl", hash = "sha256:2f6da418d1f1e0fddd844478f41680e794e6051915791a034ff65e5f100525a2", size = 10235, upload-time = "2024-02-25T23:20:01.196Z" },
]

[[package]]
name = "starlette"
version = "0.47.2"
source = { registry = "https://pypi.org/simple" }
dependencies = [
    { name = "anyio" },
]
sdist = { url = "https://files.pythonhosted.org/packages/04/57/d062573f391d062710d4088fa1369428c38d51460ab6fedff920efef932e/starlette-0.47.2.tar.gz", hash = "sha256:6ae9aa5db235e4846decc1e7b79c4f346adf41e9777aebeb49dfd09bbd7023d8", size = 2583948, upload-time = "2025-07-20T17:31:58.522Z" }
wheels = [
    { url = "https://files.pythonhosted.org/packages/f7/1f/b876b1f83aef204198a42dc101613fefccb32258e5428b5f9259677864b4/starlette-0.47.2-py3-none-any.whl", hash = "sha256:c5847e96134e5c5371ee9fac6fdf1a67336d5815e09eb2a01fdb57a351ef915b", size = 72984, upload-time = "2025-07-20T17:31:56.738Z" },
]

[[package]]
name = "structlog"
version = "25.4.0"
source = { registry = "https://pypi.org/simple" }
sdist = { url = "https://files.pythonhosted.org/packages/79/b9/6e672db4fec07349e7a8a8172c1a6ae235c58679ca29c3f86a61b5e59ff3/structlog-25.4.0.tar.gz", hash = "sha256:186cd1b0a8ae762e29417095664adf1d6a31702160a46dacb7796ea82f7409e4", size = 1369138, upload-time = "2025-06-02T08:21:12.971Z" }
wheels = [
    { url = "https://files.pythonhosted.org/packages/a0/4a/97ee6973e3a73c74c8120d59829c3861ea52210667ec3e7a16045c62b64d/structlog-25.4.0-py3-none-any.whl", hash = "sha256:fe809ff5c27e557d14e613f45ca441aabda051d119ee5a0102aaba6ce40eed2c", size = 68720, upload-time = "2025-06-02T08:21:11.43Z" },
]

[[package]]
name = "testcontainers"
version = "4.10.0"
source = { registry = "https://pypi.org/simple" }
dependencies = [
    { name = "docker" },
    { name = "python-dotenv" },
    { name = "typing-extensions" },
    { name = "urllib3" },
    { name = "wrapt" },
]
sdist = { url = "https://files.pythonhosted.org/packages/a1/49/9c618aff1c50121d183cdfbc3a4a5cf2727a2cde1893efe6ca55c7009196/testcontainers-4.10.0.tar.gz", hash = "sha256:03f85c3e505d8b4edeb192c72a961cebbcba0dd94344ae778b4a159cb6dcf8d3", size = 63327, upload-time = "2025-04-02T16:13:27.582Z" }
wheels = [
    { url = "https://files.pythonhosted.org/packages/1c/0a/824b0c1ecf224802125279c3effff2e25ed785ed046e67da6e53d928de4c/testcontainers-4.10.0-py3-none-any.whl", hash = "sha256:31ed1a81238c7e131a2a29df6db8f23717d892b592fa5a1977fd0dcd0c23fc23", size = 107414, upload-time = "2025-04-02T16:13:25.785Z" },
]

[[package]]
name = "thrift"
version = "0.22.0"
source = { registry = "https://pypi.org/simple" }
sdist = { url = "https://files.pythonhosted.org/packages/b2/c2/db648cc10dd7d15560f2eafd92a27cd280811924696e0b4a87175fb28c94/thrift-0.22.0.tar.gz", hash = "sha256:42e8276afbd5f54fe1d364858b6877bc5e5a4a5ed69f6a005b94ca4918fe1466", size = 62303, upload-time = "2025-05-23T20:49:33.309Z" }

[[package]]
name = "tox"
version = "4.26.0"
source = { registry = "https://pypi.org/simple" }
dependencies = [
    { name = "cachetools" },
    { name = "chardet" },
    { name = "colorama" },
    { name = "filelock" },
    { name = "packaging" },
    { name = "platformdirs" },
    { name = "pluggy" },
    { name = "pyproject-api" },
    { name = "virtualenv" },
]
sdist = { url = "https://files.pythonhosted.org/packages/fd/3c/dcec0c00321a107f7f697fd00754c5112572ea6dcacb40b16d8c3eea7c37/tox-4.26.0.tar.gz", hash = "sha256:a83b3b67b0159fa58e44e646505079e35a43317a62d2ae94725e0586266faeca", size = 197260, upload-time = "2025-05-13T15:04:28.481Z" }
wheels = [
    { url = "https://files.pythonhosted.org/packages/de/14/f58b4087cf248b18c795b5c838c7a8d1428dfb07cb468dad3ec7f54041ab/tox-4.26.0-py3-none-any.whl", hash = "sha256:75f17aaf09face9b97bd41645028d9f722301e912be8b4c65a3f938024560224", size = 172761, upload-time = "2025-05-13T15:04:26.207Z" },
]

[[package]]
name = "twine"
version = "6.1.0"
source = { registry = "https://pypi.org/simple" }
dependencies = [
    { name = "id" },
    { name = "keyring", marker = "platform_machine != 'ppc64le' and platform_machine != 's390x'" },
    { name = "packaging" },
    { name = "readme-renderer" },
    { name = "requests" },
    { name = "requests-toolbelt" },
    { name = "rfc3986" },
    { name = "rich" },
    { name = "urllib3" },
]
sdist = { url = "https://files.pythonhosted.org/packages/c8/a2/6df94fc5c8e2170d21d7134a565c3a8fb84f9797c1dd65a5976aaf714418/twine-6.1.0.tar.gz", hash = "sha256:be324f6272eff91d07ee93f251edf232fc647935dd585ac003539b42404a8dbd", size = 168404, upload-time = "2025-01-21T18:45:26.758Z" }
wheels = [
    { url = "https://files.pythonhosted.org/packages/7c/b6/74e927715a285743351233f33ea3c684528a0d374d2e43ff9ce9585b73fe/twine-6.1.0-py3-none-any.whl", hash = "sha256:a47f973caf122930bf0fbbf17f80b83bc1602c9ce393c7845f289a3001dc5384", size = 40791, upload-time = "2025-01-21T18:45:24.584Z" },
]

[[package]]
name = "typing-extensions"
version = "4.14.0"
source = { registry = "https://pypi.org/simple" }
sdist = { url = "https://files.pythonhosted.org/packages/d1/bc/51647cd02527e87d05cb083ccc402f93e441606ff1f01739a62c8ad09ba5/typing_extensions-4.14.0.tar.gz", hash = "sha256:8676b788e32f02ab42d9e7c61324048ae4c6d844a399eebace3d4979d75ceef4", size = 107423, upload-time = "2025-06-02T14:52:11.399Z" }
wheels = [
    { url = "https://files.pythonhosted.org/packages/69/e0/552843e0d356fbb5256d21449fa957fa4eff3bbc135a74a691ee70c7c5da/typing_extensions-4.14.0-py3-none-any.whl", hash = "sha256:a1514509136dd0b477638fc68d6a91497af5076466ad0fa6c338e44e359944af", size = 43839, upload-time = "2025-06-02T14:52:10.026Z" },
]

[[package]]
name = "typing-inspection"
version = "0.4.1"
source = { registry = "https://pypi.org/simple" }
dependencies = [
    { name = "typing-extensions" },
]
sdist = { url = "https://files.pythonhosted.org/packages/f8/b1/0c11f5058406b3af7609f121aaa6b609744687f1d158b3c3a5bf4cc94238/typing_inspection-0.4.1.tar.gz", hash = "sha256:6ae134cc0203c33377d43188d4064e9b357dba58cff3185f22924610e70a9d28", size = 75726, upload-time = "2025-05-21T18:55:23.885Z" }
wheels = [
    { url = "https://files.pythonhosted.org/packages/17/69/cd203477f944c353c31bade965f880aa1061fd6bf05ded0726ca845b6ff7/typing_inspection-0.4.1-py3-none-any.whl", hash = "sha256:389055682238f53b04f7badcb49b989835495a96700ced5dab2d8feae4b26f51", size = 14552, upload-time = "2025-05-21T18:55:22.152Z" },
]

[[package]]
name = "tzdata"
version = "2025.2"
source = { registry = "https://pypi.org/simple" }
sdist = { url = "https://files.pythonhosted.org/packages/95/32/1a225d6164441be760d75c2c42e2780dc0873fe382da3e98a2e1e48361e5/tzdata-2025.2.tar.gz", hash = "sha256:b60a638fcc0daffadf82fe0f57e53d06bdec2f36c4df66280ae79bce6bd6f2b9", size = 196380, upload-time = "2025-03-23T13:54:43.652Z" }
wheels = [
    { url = "https://files.pythonhosted.org/packages/5c/23/c7abc0ca0a1526a0774eca151daeb8de62ec457e77262b66b359c3c7679e/tzdata-2025.2-py2.py3-none-any.whl", hash = "sha256:1a403fada01ff9221ca8044d701868fa132215d84beb92242d9acd2147f667a8", size = 347839, upload-time = "2025-03-23T13:54:41.845Z" },
]

[[package]]
name = "urllib3"
version = "2.5.0"
source = { registry = "https://pypi.org/simple" }
sdist = { url = "https://files.pythonhosted.org/packages/15/22/9ee70a2574a4f4599c47dd506532914ce044817c7752a79b6a51286319bc/urllib3-2.5.0.tar.gz", hash = "sha256:3fc47733c7e419d4bc3f6b3dc2b4f890bb743906a30d56ba4a5bfa4bbff92760", size = 393185, upload-time = "2025-06-18T14:07:41.644Z" }
wheels = [
    { url = "https://files.pythonhosted.org/packages/a7/c2/fe1e52489ae3122415c51f387e221dd0773709bad6c6cdaa599e8a2c5185/urllib3-2.5.0-py3-none-any.whl", hash = "sha256:e6b01673c0fa6a13e374b50871808eb3bf7046c4b125b216f6bf1cc604cff0dc", size = 129795, upload-time = "2025-06-18T14:07:40.39Z" },
]

[[package]]
name = "uvicorn"
version = "0.34.3"
source = { registry = "https://pypi.org/simple" }
dependencies = [
    { name = "click" },
    { name = "h11" },
]
sdist = { url = "https://files.pythonhosted.org/packages/de/ad/713be230bcda622eaa35c28f0d328c3675c371238470abdea52417f17a8e/uvicorn-0.34.3.tar.gz", hash = "sha256:35919a9a979d7a59334b6b10e05d77c1d0d574c50e0fc98b8b1a0f165708b55a", size = 76631, upload-time = "2025-06-01T07:48:17.531Z" }
wheels = [
    { url = "https://files.pythonhosted.org/packages/6d/0d/8adfeaa62945f90d19ddc461c55f4a50c258af7662d34b6a3d5d1f8646f6/uvicorn-0.34.3-py3-none-any.whl", hash = "sha256:16246631db62bdfbf069b0645177d6e8a77ba950cfedbfd093acef9444e4d885", size = 62431, upload-time = "2025-06-01T07:48:15.664Z" },
]

[[package]]
name = "virtualenv"
version = "20.31.2"
source = { registry = "https://pypi.org/simple" }
dependencies = [
    { name = "distlib" },
    { name = "filelock" },
    { name = "platformdirs" },
]
sdist = { url = "https://files.pythonhosted.org/packages/56/2c/444f465fb2c65f40c3a104fd0c495184c4f2336d65baf398e3c75d72ea94/virtualenv-20.31.2.tar.gz", hash = "sha256:e10c0a9d02835e592521be48b332b6caee6887f332c111aa79a09b9e79efc2af", size = 6076316, upload-time = "2025-05-08T17:58:23.811Z" }
wheels = [
    { url = "https://files.pythonhosted.org/packages/f3/40/b1c265d4b2b62b58576588510fc4d1fe60a86319c8de99fd8e9fec617d2c/virtualenv-20.31.2-py3-none-any.whl", hash = "sha256:36efd0d9650ee985f0cad72065001e66d49a6f24eb44d98980f630686243cf11", size = 6057982, upload-time = "2025-05-08T17:58:21.15Z" },
]

[[package]]
name = "watchdog"
version = "6.0.0"
source = { registry = "https://pypi.org/simple" }
sdist = { url = "https://files.pythonhosted.org/packages/db/7d/7f3d619e951c88ed75c6037b246ddcf2d322812ee8ea189be89511721d54/watchdog-6.0.0.tar.gz", hash = "sha256:9ddf7c82fda3ae8e24decda1338ede66e1c99883db93711d8fb941eaa2d8c282", size = 131220, upload-time = "2024-11-01T14:07:13.037Z" }
wheels = [
    { url = "https://files.pythonhosted.org/packages/68/98/b0345cabdce2041a01293ba483333582891a3bd5769b08eceb0d406056ef/watchdog-6.0.0-cp313-cp313-macosx_10_13_universal2.whl", hash = "sha256:490ab2ef84f11129844c23fb14ecf30ef3d8a6abafd3754a6f75ca1e6654136c", size = 96480, upload-time = "2024-11-01T14:06:42.952Z" },
    { url = "https://files.pythonhosted.org/packages/85/83/cdf13902c626b28eedef7ec4f10745c52aad8a8fe7eb04ed7b1f111ca20e/watchdog-6.0.0-cp313-cp313-macosx_10_13_x86_64.whl", hash = "sha256:76aae96b00ae814b181bb25b1b98076d5fc84e8a53cd8885a318b42b6d3a5134", size = 88451, upload-time = "2024-11-01T14:06:45.084Z" },
    { url = "https://files.pythonhosted.org/packages/fe/c4/225c87bae08c8b9ec99030cd48ae9c4eca050a59bf5c2255853e18c87b50/watchdog-6.0.0-cp313-cp313-macosx_11_0_arm64.whl", hash = "sha256:a175f755fc2279e0b7312c0035d52e27211a5bc39719dd529625b1930917345b", size = 89057, upload-time = "2024-11-01T14:06:47.324Z" },
    { url = "https://files.pythonhosted.org/packages/a9/c7/ca4bf3e518cb57a686b2feb4f55a1892fd9a3dd13f470fca14e00f80ea36/watchdog-6.0.0-py3-none-manylinux2014_aarch64.whl", hash = "sha256:7607498efa04a3542ae3e05e64da8202e58159aa1fa4acddf7678d34a35d4f13", size = 79079, upload-time = "2024-11-01T14:06:59.472Z" },
    { url = "https://files.pythonhosted.org/packages/5c/51/d46dc9332f9a647593c947b4b88e2381c8dfc0942d15b8edc0310fa4abb1/watchdog-6.0.0-py3-none-manylinux2014_armv7l.whl", hash = "sha256:9041567ee8953024c83343288ccc458fd0a2d811d6a0fd68c4c22609e3490379", size = 79078, upload-time = "2024-11-01T14:07:01.431Z" },
    { url = "https://files.pythonhosted.org/packages/d4/57/04edbf5e169cd318d5f07b4766fee38e825d64b6913ca157ca32d1a42267/watchdog-6.0.0-py3-none-manylinux2014_i686.whl", hash = "sha256:82dc3e3143c7e38ec49d61af98d6558288c415eac98486a5c581726e0737c00e", size = 79076, upload-time = "2024-11-01T14:07:02.568Z" },
    { url = "https://files.pythonhosted.org/packages/ab/cc/da8422b300e13cb187d2203f20b9253e91058aaf7db65b74142013478e66/watchdog-6.0.0-py3-none-manylinux2014_ppc64.whl", hash = "sha256:212ac9b8bf1161dc91bd09c048048a95ca3a4c4f5e5d4a7d1b1a7d5752a7f96f", size = 79077, upload-time = "2024-11-01T14:07:03.893Z" },
    { url = "https://files.pythonhosted.org/packages/2c/3b/b8964e04ae1a025c44ba8e4291f86e97fac443bca31de8bd98d3263d2fcf/watchdog-6.0.0-py3-none-manylinux2014_ppc64le.whl", hash = "sha256:e3df4cbb9a450c6d49318f6d14f4bbc80d763fa587ba46ec86f99f9e6876bb26", size = 79078, upload-time = "2024-11-01T14:07:05.189Z" },
    { url = "https://files.pythonhosted.org/packages/62/ae/a696eb424bedff7407801c257d4b1afda455fe40821a2be430e173660e81/watchdog-6.0.0-py3-none-manylinux2014_s390x.whl", hash = "sha256:2cce7cfc2008eb51feb6aab51251fd79b85d9894e98ba847408f662b3395ca3c", size = 79077, upload-time = "2024-11-01T14:07:06.376Z" },
    { url = "https://files.pythonhosted.org/packages/b5/e8/dbf020b4d98251a9860752a094d09a65e1b436ad181faf929983f697048f/watchdog-6.0.0-py3-none-manylinux2014_x86_64.whl", hash = "sha256:20ffe5b202af80ab4266dcd3e91aae72bf2da48c0d33bdb15c66658e685e94e2", size = 79078, upload-time = "2024-11-01T14:07:07.547Z" },
    { url = "https://files.pythonhosted.org/packages/07/f6/d0e5b343768e8bcb4cda79f0f2f55051bf26177ecd5651f84c07567461cf/watchdog-6.0.0-py3-none-win32.whl", hash = "sha256:07df1fdd701c5d4c8e55ef6cf55b8f0120fe1aef7ef39a1c6fc6bc2e606d517a", size = 79065, upload-time = "2024-11-01T14:07:09.525Z" },
    { url = "https://files.pythonhosted.org/packages/db/d9/c495884c6e548fce18a8f40568ff120bc3a4b7b99813081c8ac0c936fa64/watchdog-6.0.0-py3-none-win_amd64.whl", hash = "sha256:cbafb470cf848d93b5d013e2ecb245d4aa1c8fd0504e863ccefa32445359d680", size = 79070, upload-time = "2024-11-01T14:07:10.686Z" },
    { url = "https://files.pythonhosted.org/packages/33/e8/e40370e6d74ddba47f002a32919d91310d6074130fe4e17dabcafc15cbf1/watchdog-6.0.0-py3-none-win_ia64.whl", hash = "sha256:a1914259fa9e1454315171103c6a30961236f508b9b623eae470268bbcc6a22f", size = 79067, upload-time = "2024-11-01T14:07:11.845Z" },
]

[[package]]
name = "wrapt"
version = "1.17.2"
source = { registry = "https://pypi.org/simple" }
sdist = { url = "https://files.pythonhosted.org/packages/c3/fc/e91cc220803d7bc4db93fb02facd8461c37364151b8494762cc88b0fbcef/wrapt-1.17.2.tar.gz", hash = "sha256:41388e9d4d1522446fe79d3213196bd9e3b301a336965b9e27ca2788ebd122f3", size = 55531, upload-time = "2025-01-14T10:35:45.465Z" }
wheels = [
    { url = "https://files.pythonhosted.org/packages/ce/b9/0ffd557a92f3b11d4c5d5e0c5e4ad057bd9eb8586615cdaf901409920b14/wrapt-1.17.2-cp313-cp313-macosx_10_13_universal2.whl", hash = "sha256:6ed6ffac43aecfe6d86ec5b74b06a5be33d5bb9243d055141e8cabb12aa08125", size = 53800, upload-time = "2025-01-14T10:34:21.571Z" },
    { url = "https://files.pythonhosted.org/packages/c0/ef/8be90a0b7e73c32e550c73cfb2fa09db62234227ece47b0e80a05073b375/wrapt-1.17.2-cp313-cp313-macosx_10_13_x86_64.whl", hash = "sha256:35621ae4c00e056adb0009f8e86e28eb4a41a4bfa8f9bfa9fca7d343fe94f998", size = 38824, upload-time = "2025-01-14T10:34:22.999Z" },
    { url = "https://files.pythonhosted.org/packages/36/89/0aae34c10fe524cce30fe5fc433210376bce94cf74d05b0d68344c8ba46e/wrapt-1.17.2-cp313-cp313-macosx_11_0_arm64.whl", hash = "sha256:a604bf7a053f8362d27eb9fefd2097f82600b856d5abe996d623babd067b1ab5", size = 38920, upload-time = "2025-01-14T10:34:25.386Z" },
    { url = "https://files.pythonhosted.org/packages/3b/24/11c4510de906d77e0cfb5197f1b1445d4fec42c9a39ea853d482698ac681/wrapt-1.17.2-cp313-cp313-manylinux_2_17_aarch64.manylinux2014_aarch64.whl", hash = "sha256:5cbabee4f083b6b4cd282f5b817a867cf0b1028c54d445b7ec7cfe6505057cf8", size = 88690, upload-time = "2025-01-14T10:34:28.058Z" },
    { url = "https://files.pythonhosted.org/packages/71/d7/cfcf842291267bf455b3e266c0c29dcb675b5540ee8b50ba1699abf3af45/wrapt-1.17.2-cp313-cp313-manylinux_2_5_i686.manylinux1_i686.manylinux_2_17_i686.manylinux2014_i686.whl", hash = "sha256:49703ce2ddc220df165bd2962f8e03b84c89fee2d65e1c24a7defff6f988f4d6", size = 80861, upload-time = "2025-01-14T10:34:29.167Z" },
    { url = "https://files.pythonhosted.org/packages/d5/66/5d973e9f3e7370fd686fb47a9af3319418ed925c27d72ce16b791231576d/wrapt-1.17.2-cp313-cp313-manylinux_2_5_x86_64.manylinux1_x86_64.manylinux_2_17_x86_64.manylinux2014_x86_64.whl", hash = "sha256:8112e52c5822fc4253f3901b676c55ddf288614dc7011634e2719718eaa187dc", size = 89174, upload-time = "2025-01-14T10:34:31.702Z" },
    { url = "https://files.pythonhosted.org/packages/a7/d3/8e17bb70f6ae25dabc1aaf990f86824e4fd98ee9cadf197054e068500d27/wrapt-1.17.2-cp313-cp313-musllinux_1_2_aarch64.whl", hash = "sha256:9fee687dce376205d9a494e9c121e27183b2a3df18037f89d69bd7b35bcf59e2", size = 86721, upload-time = "2025-01-14T10:34:32.91Z" },
    { url = "https://files.pythonhosted.org/packages/6f/54/f170dfb278fe1c30d0ff864513cff526d624ab8de3254b20abb9cffedc24/wrapt-1.17.2-cp313-cp313-musllinux_1_2_i686.whl", hash = "sha256:18983c537e04d11cf027fbb60a1e8dfd5190e2b60cc27bc0808e653e7b218d1b", size = 79763, upload-time = "2025-01-14T10:34:34.903Z" },
    { url = "https://files.pythonhosted.org/packages/4a/98/de07243751f1c4a9b15c76019250210dd3486ce098c3d80d5f729cba029c/wrapt-1.17.2-cp313-cp313-musllinux_1_2_x86_64.whl", hash = "sha256:703919b1633412ab54bcf920ab388735832fdcb9f9a00ae49387f0fe67dad504", size = 87585, upload-time = "2025-01-14T10:34:36.13Z" },
    { url = "https://files.pythonhosted.org/packages/f9/f0/13925f4bd6548013038cdeb11ee2cbd4e37c30f8bfd5db9e5a2a370d6e20/wrapt-1.17.2-cp313-cp313-win32.whl", hash = "sha256:abbb9e76177c35d4e8568e58650aa6926040d6a9f6f03435b7a522bf1c487f9a", size = 36676, upload-time = "2025-01-14T10:34:37.962Z" },
    { url = "https://files.pythonhosted.org/packages/bf/ae/743f16ef8c2e3628df3ddfd652b7d4c555d12c84b53f3d8218498f4ade9b/wrapt-1.17.2-cp313-cp313-win_amd64.whl", hash = "sha256:69606d7bb691b50a4240ce6b22ebb319c1cfb164e5f6569835058196e0f3a845", size = 38871, upload-time = "2025-01-14T10:34:39.13Z" },
    { url = "https://files.pythonhosted.org/packages/3d/bc/30f903f891a82d402ffb5fda27ec1d621cc97cb74c16fea0b6141f1d4e87/wrapt-1.17.2-cp313-cp313t-macosx_10_13_universal2.whl", hash = "sha256:4a721d3c943dae44f8e243b380cb645a709ba5bd35d3ad27bc2ed947e9c68192", size = 56312, upload-time = "2025-01-14T10:34:40.604Z" },
    { url = "https://files.pythonhosted.org/packages/8a/04/c97273eb491b5f1c918857cd26f314b74fc9b29224521f5b83f872253725/wrapt-1.17.2-cp313-cp313t-macosx_10_13_x86_64.whl", hash = "sha256:766d8bbefcb9e00c3ac3b000d9acc51f1b399513f44d77dfe0eb026ad7c9a19b", size = 40062, upload-time = "2025-01-14T10:34:45.011Z" },
    { url = "https://files.pythonhosted.org/packages/4e/ca/3b7afa1eae3a9e7fefe499db9b96813f41828b9fdb016ee836c4c379dadb/wrapt-1.17.2-cp313-cp313t-macosx_11_0_arm64.whl", hash = "sha256:e496a8ce2c256da1eb98bd15803a79bee00fc351f5dfb9ea82594a3f058309e0", size = 40155, upload-time = "2025-01-14T10:34:47.25Z" },
    { url = "https://files.pythonhosted.org/packages/89/be/7c1baed43290775cb9030c774bc53c860db140397047cc49aedaf0a15477/wrapt-1.17.2-cp313-cp313t-manylinux_2_17_aarch64.manylinux2014_aarch64.whl", hash = "sha256:40d615e4fe22f4ad3528448c193b218e077656ca9ccb22ce2cb20db730f8d306", size = 113471, upload-time = "2025-01-14T10:34:50.934Z" },
    { url = "https://files.pythonhosted.org/packages/32/98/4ed894cf012b6d6aae5f5cc974006bdeb92f0241775addad3f8cd6ab71c8/wrapt-1.17.2-cp313-cp313t-manylinux_2_5_i686.manylinux1_i686.manylinux_2_17_i686.manylinux2014_i686.whl", hash = "sha256:a5aaeff38654462bc4b09023918b7f21790efb807f54c000a39d41d69cf552cb", size = 101208, upload-time = "2025-01-14T10:34:52.297Z" },
    { url = "https://files.pythonhosted.org/packages/ea/fd/0c30f2301ca94e655e5e057012e83284ce8c545df7661a78d8bfca2fac7a/wrapt-1.17.2-cp313-cp313t-manylinux_2_5_x86_64.manylinux1_x86_64.manylinux_2_17_x86_64.manylinux2014_x86_64.whl", hash = "sha256:9a7d15bbd2bc99e92e39f49a04653062ee6085c0e18b3b7512a4f2fe91f2d681", size = 109339, upload-time = "2025-01-14T10:34:53.489Z" },
    { url = "https://files.pythonhosted.org/packages/75/56/05d000de894c4cfcb84bcd6b1df6214297b8089a7bd324c21a4765e49b14/wrapt-1.17.2-cp313-cp313t-musllinux_1_2_aarch64.whl", hash = "sha256:e3890b508a23299083e065f435a492b5435eba6e304a7114d2f919d400888cc6", size = 110232, upload-time = "2025-01-14T10:34:55.327Z" },
    { url = "https://files.pythonhosted.org/packages/53/f8/c3f6b2cf9b9277fb0813418e1503e68414cd036b3b099c823379c9575e6d/wrapt-1.17.2-cp313-cp313t-musllinux_1_2_i686.whl", hash = "sha256:8c8b293cd65ad716d13d8dd3624e42e5a19cc2a2f1acc74b30c2c13f15cb61a6", size = 100476, upload-time = "2025-01-14T10:34:58.055Z" },
    { url = "https://files.pythonhosted.org/packages/a7/b1/0bb11e29aa5139d90b770ebbfa167267b1fc548d2302c30c8f7572851738/wrapt-1.17.2-cp313-cp313t-musllinux_1_2_x86_64.whl", hash = "sha256:4c82b8785d98cdd9fed4cac84d765d234ed3251bd6afe34cb7ac523cb93e8b4f", size = 106377, upload-time = "2025-01-14T10:34:59.3Z" },
    { url = "https://files.pythonhosted.org/packages/6a/e1/0122853035b40b3f333bbb25f1939fc1045e21dd518f7f0922b60c156f7c/wrapt-1.17.2-cp313-cp313t-win32.whl", hash = "sha256:13e6afb7fe71fe7485a4550a8844cc9ffbe263c0f1a1eea569bc7091d4898555", size = 37986, upload-time = "2025-01-14T10:35:00.498Z" },
    { url = "https://files.pythonhosted.org/packages/09/5e/1655cf481e079c1f22d0cabdd4e51733679932718dc23bf2db175f329b76/wrapt-1.17.2-cp313-cp313t-win_amd64.whl", hash = "sha256:eaf675418ed6b3b31c7a989fd007fa7c3be66ce14e5c3b27336383604c9da85c", size = 40750, upload-time = "2025-01-14T10:35:03.378Z" },
    { url = "https://files.pythonhosted.org/packages/2d/82/f56956041adef78f849db6b289b282e72b55ab8045a75abad81898c28d19/wrapt-1.17.2-py3-none-any.whl", hash = "sha256:b18f2d1533a71f069c7f82d524a52599053d4c7166e9dd374ae2136b7f40f7c8", size = 23594, upload-time = "2025-01-14T10:35:44.018Z" },
]

[[package]]
name = "zipp"
version = "3.23.0"
source = { registry = "https://pypi.org/simple" }
sdist = { url = "https://files.pythonhosted.org/packages/e3/02/0f2892c661036d50ede074e376733dca2ae7c6eb617489437771209d4180/zipp-3.23.0.tar.gz", hash = "sha256:a07157588a12518c9d4034df3fbbee09c814741a33ff63c05fa29d26a2404166", size = 25547, upload-time = "2025-06-08T17:06:39.4Z" }
wheels = [
    { url = "https://files.pythonhosted.org/packages/2e/54/647ade08bf0db230bfea292f893923872fd20be6ac6f53b2b936ba839d75/zipp-3.23.0-py3-none-any.whl", hash = "sha256:071652d6115ed432f5ce1d34c336c0adfd6a884660d1e9712a256d3d3bd4b14e", size = 10276, upload-time = "2025-06-08T17:06:38.034Z" },
]<|MERGE_RESOLUTION|>--- conflicted
+++ resolved
@@ -410,11 +410,7 @@
 
 [[package]]
 name = "fraiseql"
-<<<<<<< HEAD
-version = "0.7.5"
-=======
 version = "0.7.6"
->>>>>>> 2d17b178
 source = { editable = "." }
 dependencies = [
     { name = "aiosqlite" },
