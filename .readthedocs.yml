--- conflicted
+++ resolved
@@ -15,19 +15,6 @@
   configuration: mkdocs.yml
   fail_on_warning: false
 
-<<<<<<< HEAD
-python:
-  install:
-    - method: pip
-      path: .
-      extra_requirements:
-        - docs
-
-# Build on PR previews for documentation changes
-build-on-pull-requests: true
-
-=======
->>>>>>> 007c1109
 # Optionally build PDF & ePub
 formats:
   - pdf
